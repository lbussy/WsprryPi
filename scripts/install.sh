#!/bin/bash

# Copyright (C) 2023-2024 Lee C. Bussy (@LBussy)

############
### Global Declarations
############

# General constants
declare THISSCRIPT GITBRNCH GITPROJ PACKAGE VERBOSE OWNER COPYRIGHT
declare REPLY CMDLINE GITRAW PACKAGENAME VERSION APTPACKAGES
declare VERBOSE BRANCH WWWFILES REBOOT
# Color/character codes
declare BOLD SMSO RMSO FGBLK FGRED FGGRN FGYLW FGBLU FGMAG FGCYN FGWHT FGRST
declare BGBLK BGRED BGGRN BGYLW BGBLU BGMAG BGCYN BGWHT BGRST DOT HHR LHR RESET

# Set branch
BRANCH="freq_list"
<<<<<<< HEAD
VERSION="1.2.1-Alpha.1"
=======
VERSION="1.2.1-Alpha.3"
>>>>>>> fe2db65c
# Set this script
THISSCRIPT="install.sh"
# Set Project
COPYRIGHT="Copyright (C) 2023-2024 Lee C. Bussy (@LBussy)"
PACKAGE="WsprryPi"
PACKAGENAME="Wsprry Pi"
OWNER="lbussy"
APTPACKAGES="apache2 php libraspberrypi-bin raspberrypi-kernel-headers libraspberrypi-dev file"
WWWFILES="android-chrome-192x192.png android-chrome-512x512.png antenna.svg apple-touch-icon.png bootstrap.bundle.min.js bootstrap.css custom.css fa.js favicon-16x16.png favicon-32x32.png favicon.ico .gitignore index.php jquery-3.6.3.min.js site.webmanifest wspr_ini.php shutdown.php"
WWWREMOV="bootstrap-icons.css custom.min.css ham_white.svg README.md"
# This should not change
if [ -z "$BRANCH" ]; then GITBRNCH="main"; else GITBRNCH="$BRANCH"; fi
GITRAW="https://raw.githubusercontent.com/$OWNER"

############
### Bitness & OS
############

check_bitness() {
    if [ "$(getconf LONG_BIT)" == "64" ]; then
        echo -e "\nRaspbian 64-bit is not currently supported.\n"
        exit 1
    fi
}

check_release() {
    ver=$(cat /etc/os-release | grep "VERSION_ID" | awk -F "=" '{print $2}' | tr -d '"')
    if [ "$ver" -lt 11 ]; then
        echo -e "\nRaspbian older than version 11 (bullseye) not supported.\n"
        exit 1
    fi
}

############
### Init
############

init() {
    # Set up some project variables we won't have running as a curled script
    GITPROJ="${PACKAGE,,}"
}

############
### Handle logging
############

timestamp() {
    # Add date in '2019-02-26 08:19:22' format to log
    [[ "$VERBOSE" == "true" ]] && length=999 || length=60 # Allow full logging
    while read -r; do
        # Clean and trim line to 60 characters to allow for timestamp on one line
        REPLY="$(clean "$REPLY" "$length")"
        # Strip blank lines
        if [ -n "$REPLY" ]; then
            # Add date in '2019-02-26 08:19:22' format to log
            printf '%(%Y-%m-%d %H:%M:%S)T %s\n' -1 "$REPLY"
        fi
    done
}

clean() {
    # Cleanup log line
    local input length dot
    input="$1"
    length="$2"
    # Even though this is defined in term() we need it earlier
    dot="$(tput sc)$(tput setaf 0)$(tput setab 0).$(tput sgr 0)$(tput rc)"
    # If we lead the line with our semaphore, return a blank line
    if [[ "$input" == "$dot"* ]]; then echo ""; return; fi
    # Strip color codes
    input="$(echo "$input" | sed 's,\x1B[[(][0-9;]*[a-zA-Z],,g')"
    # Strip beginning spaces
    input="$(printf "%s" "${input#"${input%%[![:space:]]*}"}")"
    # Strip ending spaces
    input="$(printf "%s" "${input%"${input##*[![:space:]]}"}")"
    # Squash any repeated whitespace within string
    input="$(echo "$input" | awk '{$1=$1};1')"
    # Log only first $length chars to allow for date/time stamp
    input="$(echo "$input" | cut -c-"$length")"
    echo "$input"
}

log() {
    local thisscript scriptname shadow homepath
    [[ "$*" == *"-nolog"* ]] && return # Turn off logging
    # Set up our local variables
    local thisscript scriptname realuser homepath shadow
    # Explicit scriptname (creates log name) since we start
    # before the main script
    thisscript="$THISSCRIPT"
    scriptname="${thisscript%%.*}"
    # Get home directory for logging
    if [ -n "$SUDO_USER" ]; then realuser="$SUDO_USER"; else realuser=$(whoami); fi
    shadow="$( (getent passwd "$realuser") 2>&1)"
    if [ -n "$shadow" ]; then
        homepath=$(echo "$shadow" | cut -d':' -f6)
    else
        echo -e "\nERROR: Unable to retrieve $realuser's home directory. Manual install"
        echo -e "may be necessary."
        exit 1
    fi
    # Tee all output to log file in home directory
    sudo -u "$realuser" touch "$homepath/$scriptname.log"
    exec > >(tee >(timestamp >> "$homepath/$scriptname.log")) 2>&1
}

############
### Command line arguments
############

# usage outputs to stdout the --help usage message.
usage() {
cat << EOF

$PACKAGE $THISSCRIPT

Usage: sudo ./$THISSCRIPT"
EOF
}

# version outputs to stdout the --version message.
version() {
cat << EOF

$THISSCRIPT ($PACKAGE)

$COPYRIGHT

This is free software: you can redistribute it and/or modify it
under the terms of the GNU General Public License as published
by the Free Software Foundation, either version 3 of the License,
or (at your option) any later version.
<https://www.gnu.org/licenses/>

There is NO WARRANTY, to the extent permitted by law.
EOF
}

# Parse arguments and call usage or version
arguments() {
    local arg
    while [[ "$#" -gt 0 ]]; do
        arg="$1"
        case "$arg" in
            --h* )
            usage; exit 0 ;;
            --v* )
            version; exit 0 ;;
            * )
            break;;
        esac
    done
}

############
### Make sure command is running with sudo
############

checkroot() {
    local retval shadow
    if [ -n "$SUDO_USER" ]; then REALUSER="$SUDO_USER"; else REALUSER=$(whoami); fi
    if [ "$REALUSER" == "root" ]; then
        # We're not gonna run as the root user
        echo -e "\nThis script may not be run from the root account, use 'sudo' instead."
        exit 1
    fi
    ### Check if we have root privs to run
    if [[ "$EUID" -ne 0 ]]; then
        sudo -n true 2> /dev/null
        retval="$?"
        if [ "$retval" -eq 0 ]; then
            echo -e "\nNot running as root, relaunching correctly."
            sleep 2
            eval "$CMDLINE"
            exit "$?"
        else
            # sudo not available, give instructions
            echo -e "\nThis script must be run with root privileges."
            echo -e "Enter the following command as one line:"
            echo -e "$CMDLINE" 1>&2
            exit 1
        fi
    fi
}

############
### Provide terminal escape codes
############

term() {
    local retval
    # If we are colors capable, allow them
    tput colors > /dev/null 2>&1
    retval="$?"
    if [ "$retval" == "0" ]; then
        BOLD=$(tput bold)   # Start bold text
        SMSO=$(tput smso)   # Start "standout" mode
        RMSO=$(tput rmso)   # End "standout" mode
        FGBLK=$(tput setaf 0)   # FG Black
        FGRED=$(tput setaf 1)   # FG Red
        FGGRN=$(tput setaf 2)   # FG Green
        FGYLW=$(tput setaf 3)   # FG Yellow
        FGBLU=$(tput setaf 4)   # FG Blue
        FGMAG=$(tput setaf 5)   # FG Magenta
        FGCYN=$(tput setaf 6)   # FG Cyan
        FGWHT=$(tput setaf 7)   # FG White
        FGRST=$(tput setaf 9)   # FG Reset to default color
        BGBLK=$(tput setab 0)   # BG Black
        BGRED=$(tput setab 1)   # BG Red
        BGGRN=$(tput setab 2)   # BG Green$(tput setaf $fg_color)
        BGYLW=$(tput setab 3)   # BG Yellow
        BGBLU=$(tput setab 4)   # BG Blue
        BGMAG=$(tput setab 5)   # BG Magenta
        BGCYN=$(tput setab 6)   # BG Cyan
        BGWHT=$(tput setab 7)   # BG White
        BGRST=$(tput setab 9)   # BG Reset to default color
        # Some constructs
        # "Invisible" period (black FG/BG and a backspace)
        DOT="$(tput sc)$(tput setaf 0)$(tput setab 0).$(tput sgr 0)$(tput rc)"
        HHR="$(eval printf %.0s═ '{1..'"${COLUMNS:-$(tput cols)}"\}; echo)"
        LHR="$(eval printf %.0s─ '{1..'"${COLUMNS:-$(tput cols)}"\}; echo)"
        RESET=$(tput sgr0)  # FG/BG reset to default color
    fi
}

############
### Functions to catch/display errors during execution
############

warn() {
    local fmt
    fmt="$1"
    command shift 2>/dev/null
    echo -e "$fmt"
    echo -e "${@}"
    echo -e "\n*** ERROR ERROR ERROR ERROR ERROR ***" > /dev/tty
    echo -e "-------------------------------------" > /dev/tty
    echo -e "\nSee above lines for error message." > /dev/tty
    echo -e "Setup NOT completed.\n" > /dev/tty
}

die() {
    local st
    st="$?"
    warn "$@"
    exit "$st"
}

############
### Instructions
############

instructions() {
    local sp12 sp19
    sp12="$(printf ' %.0s' {1..12})"
    sp19="$(printf ' %.0s' {1..19})"
    clear
    # Note:  $(printf ...) hack adds spaces at beg/end to support non-black BG
  cat << EOF

$DOT$BGBLK$FGYLW$sp12 __          __                          _____ _ $sp19
$DOT$BGBLK$FGYLW$sp12 \ \        / /                         |  __ (_)$sp19
$DOT$BGBLK$FGYLW$sp12  \ \  /\  / /__ _ __  _ __ _ __ _   _  | |__) | $sp19
$DOT$BGBLK$FGYLW$sp12   \ \/  \/ / __| '_ \| '__| '__| | | | |  ___/ |$sp19
$DOT$BGBLK$FGYLW$sp12    \  /\  /\__ \ |_) | |  | |  | |_| | | |   | |$sp19
$DOT$BGBLK$FGYLW$sp12     \/  \/ |___/ .__/|_|  |_|   \__, | |_|   |_|$sp19
$DOT$BGBLK$FGYLW$sp12                | |               __/ |          $sp19
$DOT$BGBLK$FGYLW$sp12                |_|              |___/           $sp19
$DOT$BGBLK$FGGRN$HHR$RESET
You will be presented with some choices during the install. Most frequently
you will see a 'yes or no' choice, with the default choice capitalized like
so: [y/N]. Default means if you hit <enter> without typing anything, you will
make the capitalized choice, i.e. hitting <enter> when you see [Y/n] will
default to 'yes.'

Yes/no choices are not case sensitive. However; passwords, system names and
install paths are. Be aware of this. There is generally no difference between
'y', 'yes', 'YES', 'Yes'.

EOF
    read -n 1 -s -r -p  "Press any key when you are ready to proceed. " < /dev/tty
    clear
}

############
### Set timezone
###########

settime() {
    local date tz
    date=$(date)
    while true; do
        echo -e "\nThe time is currently set to $date."
        tz="$(date +%Z)"
        if [ "$tz" == "GMT" ] || [ "$tz" == "BST" ]; then
            # Probably never been set
            read -rp "Is this correct? [y/N]: " yn  < /dev/tty
            case "$yn" in
                [Yy]* ) break ;;
                [Nn]* ) dpkg-reconfigure tzdata; break ;;
                * ) dpkg-reconfigure tzdata; break ;;
            esac
        else
            # Probably been set
            read -rp "Is this correct? [Y/n]: " yn  < /dev/tty
            case "$yn" in
                [Nn]* ) dpkg-reconfigure tzdata; break ;;
                [Yy]* ) break ;;
                * ) break ;;
            esac
        fi
    done
}

############
### Daemon Functions
############

############
### Compare source vs. target
### Arguments are $source and $target
### Return eq, lt, gt based on "version" comparison
############

function compare() {
    local src tgt
    src="$1"
    tgt="$2"
    if [ "$src" == "$tgt" ]; then
        echo "eq"
        elif [ "$(printf '%s\n' "$tgt" "$src" | sort -V | head -n1)" = "$tgt" ]; then
        echo "gt"
    else
        echo "lt";
    fi
}

############
### Call the creation of unit files
### Required:
###   unit - Name of systemd unit
###   ext - Type of controlling script (e.g. "bash" or "python3")
############

do_unit() {
    local unit executable ext extension executable retval
    path="/usr/local/bin"
    unit="$1"
    ext="$2"
    arg="$3"
    systemctl stop "$unit" &> /dev/null
    if [ "$ext" == "bash" ]; then
        extension=".sh"
        executable="bash"
    elif [ "$ext" == "python3" ]; then
        extension=".py"
        executable="python3"
    elif [ "$ext" == "exe" ]; then
        extension=""
        executable=""
    else
        echo -e "Unknown extension."&&die
    fi
    # Handle script install
    checkscript "$unit$extension"
    retval="$?"
    if [[ "$retval" == 0 ]]; then
        copy_file "$unit" "$extension"
    fi

    # Handle Unit file install
    checkdaemon "$unit"
    retval="$?"
    if [[ "$retval" == 0 ]]; then
        createdaemon "$unit$extension" "$path" "$arg" "$unit" "root" "wspr" "$(which "$executable")"
    else
        eval "systemctl restart $unit"
    fi
}

############
### Copy daemon scripts
### Required:
###   scriptName - Name of script to run under systemd
############

copy_file() {
    local scriptPath scriptName fullName curlFile
    scriptName="$1"
    extension="$2"
    scriptPath="/usr/local/bin"
    fullName="$scriptPath/$scriptName$extension"
    curlFile="$GITRAW/$GITPROJ/$GITBRNCH/scripts/$scriptName$extension"

    # Download file
    curl -s "$curlFile" > "$fullName" || warn

    # See if file is an executable
    if file "$fullName" | grep -q executable; then
        chown root:root "$fullName"
        chmod 0755 "$fullName"
    else
        echo -e "Script install failed for $fullName."&&die
    fi
}

############
### Copy Log Rotate Config
### Required:
############

copy_logd() {
    local scriptPath fullName curlFile retval
    scriptPath="/etc/logrotate.d"
    fullName="$scriptPath/wspr"
    curlFile="$GITRAW/$GITPROJ/$GITBRNCH/scripts/logrotate.d"
    retval="false"

    # Remove old version
    rm -f /etc/logrotate.d/wsprrypi 2>/dev/null

    if [ -f "$fullName" ]; then
        if file "$fullName" | grep -iv python | grep -q executable; then
            src=$(/usr/local/bin/wspr -v | cut -d " " -f 5)
        else
            src=$(grep "^# Created for $PACKAGE version" "$fullName")
            src=${src##* }
        fi
        verchk="$(compare "$src" "$VERSION")"
        if [ "$verchk" == "lt" ]; then
            echo -e "Log rotate exists but is an older version." > /dev/tty
            read -rp "($src vs. $VERSION). Upgrade to newest? [Y/n]: " yn < /dev/tty
            case "$yn" in
                [Nn]* )
                    retval="false";;
                * )
                    retval="true" ;; # Do overwrite
            esac
        elif [ "$verchk" == "eq" ]; then
            echo -e "\nLog rotate exists and is the same version." > /dev/tty
            read -rp "($src vs. $VERSION). Overwrite anyway? [y/N]: " yn < /dev/tty
            case "$yn" in
                [Yy]* )
                    retval="true";; # Do overwrite
                * )
                    retval="false";;
            esac
        elif [ "$verchk" == "gt" ]; then
            echo -e "\nLog rotate is newer than the version being installed."
            echo -e "Skipping."
            retval="false"
        fi
    else
        retval="true"
    fi

    if [ "$retval" == "true" ]; then
        echo -e "Creating logrotate.d configuration."

        # Download file
        curl -s "$curlFile" > "$fullName" || warn

        # See if file is an executable
        chown root:root "$fullName"
        chmod 0644 "$fullName"
    fi
}

############
### Check existence and version of any current script files
### Required:  scriptName - Name of script
### Returns:   0 to execute, 255 to skip
############

checkscript() {
    local scriptName scriptFile src verchk
    scriptName="${1,,}"
    scriptFile="/usr/local/bin/$scriptName"
    if [ -f "$scriptFile" ]; then
        if file "$scriptFile" | grep -iv python | grep -q executable; then
            src=$(/usr/local/bin/wspr -v | cut -d " " -f 5)
        else
            src=$(grep "^# Created for $PACKAGE version" "$scriptFile")
            src=${src##* }
        fi
        verchk="$(compare "$src" "$VERSION")"
        if [ "$verchk" == "lt" ]; then
            echo -e "File: $scriptName exists but is an older version." > /dev/tty
            read -rp "($src vs. $VERSION). Upgrade to newest? [Y/n]: " yn < /dev/tty
            case "$yn" in
                [Nn]* )
                    return 255;;
                * )
                    return 0 ;; # Do overwrite
            esac
        elif [ "$verchk" == "eq" ]; then
            echo -e "\nFile: $scriptName exists and is the same version." > /dev/tty
            read -rp "($src vs. $VERSION). Overwrite anyway? [y/N]: " yn < /dev/tty
            case "$yn" in
                [Yy]* )
                    return 0;; # Do overwrite
                * )
                    return 255;;
            esac
        elif [ "$verchk" == "gt" ]; then
            # TODO:  Why is it always gt?  Why not eq?
            echo -e "\nFile: '$scriptName' is newer than the version being installed."
            echo -e "Skipping."
            return 255
        fi
    else
        return 0
    fi
}

############
### Check existence and version of any current unit files
### Required:  daemonName - Name of Unit
### Returns:  0 to execute, 255 to skip
############

checkdaemon() {
    local daemonName unitFile src verchk
    daemonName="${1,,}"
    unitFile="/etc/systemd/system/$daemonName.service"
    if [ -f "$unitFile" ]; then
        src=$(grep "^# Created for $PACKAGE version" "$unitFile")
        src=${src##* }
        verchk="$(compare "$src" "$VERSION")"
        if [ "$verchk" == "lt" ]; then
            echo -e "Unit file for $daemonName.service exists but is an older version." > /dev/tty
            read -rp "($src vs. $VERSION). Upgrade to newest? [Y/n]: " yn < /dev/tty
            case "$yn" in
                [Nn]* )
                return 255;;
                * )
                return 0 ;; # Do overwrite
            esac
            elif [ "$verchk" == "eq" ]; then
            echo -e "\nUnit file for $daemonName.service exists and is the same version." > /dev/tty
            read -rp "($src vs. $VERSION). Overwrite anyway? [y/N]: " yn < /dev/tty
            case "$yn" in
                [Yy]* ) return 0;; # Do overwrite
                * ) return 255;;
            esac
            elif [ "$verchk" == "gt" ]; then
            echo -e "\nVersion of $daemonName.service file is newer than the version being installed."
            echo -e "Skipping."
            return 255
        fi
    else
        return 0
    fi
}

############
### Create systemd unit file
### Required:
###   scriptName - Name of script to run under Bash
###   scriptPath - Path to scriptName
###   daemonName - Name to be used for Unit
###   userName - Context under which daemon shall be run
###   productName - Common name for the daemon
###   processShell - Executable under which the script shall run
############

createdaemon () {
    local scriptName scriptPath daemonName userName unitFile unitFileLocation productName processShell execStart
    unitFileLocation="/etc/systemd/system"
    logFileLocation="/var/log"
    scriptName="$1"
    scriptPath="$2"
    arguments="$3"
    daemonName="${4,,}"
    userName="$5"
    productName="$6"
    processShell="$7"
    execStart=""
    dirName="${productName// /}"
    dirName="${dirName,,}"
    unitFile="$unitFileLocation/$daemonName.service"
    logFileLocation="$logFileLocation/$dirName"
    stdLog="$logFileLocation/$daemonName.transmit.log"
    errLog="$logFileLocation/$daemonName.error.log"

    # Remove old version
    rm -fr /var/log/wsprrypi 2>/dev/null

    # ExecStart=$processShell $envSet $scriptPath/$scriptName $arguments
    if [ -n "$processShell" ]; then
        execStart="$processShell"
        if [ -n "$scriptPath" ]; then execStart="${execStart} $scriptPath/"; fi
    else
        if [ -n "$scriptPath" ]; then execStart="$scriptPath/"; fi
    fi
    if [ -n "$scriptName" ]; then execStart="${execStart}$scriptName"; fi
    if [ -n "$arguments" ]; then execStart="${execStart} $arguments"; fi

    if [ -f "$unitFile" ]; then
        echo -e "\nStopping $daemonName daemon.";
        systemctl stop "$daemonName";
        echo -e "Disabling $daemonName daemon.";
        systemctl disable "$daemonName";
        echo -e "Removing unit file $unitFile.";
        rm "$unitFile"
    fi
    echo -e "\nCreating unit file for $daemonName ($unitFile)."
    {
        echo -e "# Created for $PACKAGE version $VERSION

[Unit]
Description=$productName daemon for: $daemonName
Documentation=https://github.com/lbussy/WsprryPi/discussions
After=multi-user.target

[Service]
Type=simple
Restart=on-failure
RestartSec=5
User=$userName
Group=$userName
ExecStart=$execStart
SyslogIdentifier=$daemonName
StandardOutput=append:$stdLog
StandardError=append:$errLog

[Install]
WantedBy=multi-user.target"
    } > "$unitFile"

    [[ -d "$logFileLocation" ]] || mkdir "$logFileLocation"
    chown root:root "$unitFile"
    chmod 0644 "$unitFile"
    echo -e "Reloading systemd config."
    systemctl daemon-reload
    echo -e "Enabling $daemonName daemon."
    eval "systemctl enable $daemonName"
    echo -e "Starting $daemonName daemon."
    eval "systemctl restart $daemonName"
    echo
}

############
### Create wspr ini file
### Required:
###   none
############

createini () {
    local fullName dir file retval
    file="wspr.ini"
    dir="/usr/local/etc"
    fullName="$dir/$file"
    curlFile="$GITRAW/$GITPROJ/$GITBRNCH/scripts/$file"
    retval="true"

    if [ -f "$fullName" ]; then
        echo
        read -rp "Configuration file exists, overwrite? [y/N]: " yn  < /dev/tty
        case "$yn" in
            [Yy]* ) retval="true" ;;
            * ) echo;retval="false" ;;
        esac
    fi
    if [ "$retval" == "false" ]; then return; fi
    echo -e "Creating configuration file for $PACKAGENAME."
    
    # Download file to etc directory
    curl -s "$curlFile" > "$fullName" || warn

    chown root:root "$fullName"
    chmod 666 "$fullName"
    echo
}

############
### Install apt packages
############

aptPackages() {
    local lastUpdate nowTime pkgOk upgradesAvail pkg

    echo -e "\nUpdating any expired apt keys."
    for K in $(apt-key list 2> /dev/null | grep expired | cut -d'/' -f2 | cut -d' ' -f1); do
	    sudo apt-key adv --recv-keys --keyserver keys.gnupg.net $K;
    done

    echo -e "\nFixing any broken installations."
    sudo apt-get --fix-broken install -y||die
    # Run 'apt update' if last run was > 1 week ago
    lastUpdate=$(stat -c %Y /var/lib/apt/lists)
    nowTime=$(date +%s)
    if [ $((nowTime - lastUpdate)) -gt 604800 ]; then
        echo -e "\nLast apt update was over a week ago. Running apt update before updating"
        echo -e "dependencies."
        apt-get update -yq||die
    fi

    # Now install any necessary packages if they are not installed
    echo -e "\nChecking and installing required dependencies via apt."
    for pkg in $APTPACKAGES; do
        pkgOk=$(dpkg-query -W --showformat='${Status}\n' "$pkg" | \
        grep "install ok installed")
        if [ -z "$pkgOk" ]; then
            echo -e "\nInstalling '$pkg'."
            apt-get install "$pkg" -y -q=2||die
        fi
    done

    # Get list of installed packages with updates available
    upgradesAvail=$(dpkg --get-selections | xargs apt-cache policy {} | \
        grep -1 Installed | sed -r 's/(:|Installed: |Candidate: )//' | \
    uniq -u | tac | sed '/--/I,+1 d' | tac | sed '$d' | sed -n 1~2p)
    # Loop through the required packages and see if they need an upgrade
    for pkg in $APTPACKAGES; do
        if [[ "$upgradesAvail" == *"$pkg"* ]]; then
            echo -e "\nUpgrading '$pkg'."
            apt-get install "$pkg" -y -q=2||die
        fi
    done

    # Restart Apache just in case
    systemctl restart apache2
}

############
### Instal website
############

doWWW() {
    local file dir inisource inilink
    dir="/var/www/html/wspr"
    # Delete old files
    echo -e "\nDeleting any deprecated files."
    for file in $WWWREMOV; do
        if [ -f "$dir/$file" ]; then
            rm -f "$dir/$file"
        fi
    done

    # Copy down web pages
    echo -e "\nChecking and installing web pages."
    if [ ! -d "$dir" ]; then
        mkdir "$dir"
    fi
    for file in $WWWFILES; do
        fullName="$dir/$file"
        curlFile="$GITRAW/$GITPROJ/$GITBRNCH/data/$file"
        # Download file to web directory
        curl -s "$curlFile" > "$fullName" || warn
    done

    # Set the permissions
    echo -e "\nFixing file permissions for $dir."
    chown -R www-data:www-data "$dir" || warn
    find "$dir" -type d -exec chmod 2770 {} \; || warn
    find "$dir" -type f -exec chmod 660 {} \; || warn

    # Link and perms on ini file
    echo -e "\nFixing file permissions for data file."
    inisource="/usr/local/etc/wspr.ini"
    inilink="$dir/wspr.ini"
    chmod 666 "$inisource" || warn
    ln -sf "$inisource" "$inilink"
    chown -R www-data:www-data "$inilink" || warn
}

############
### Disable sound
############

disable_sound() {
    local blacklist file retval
    blacklist="blacklist snd_bcm2835"
    file="/etc/modprobe.d/alsa-blacklist.conf"
    if grep -Fxq "$blacklist" "$file" 2>/dev/null; then
        REBOOT="false"
        return
    fi

    REBOOT="true"
    echo "$blacklist" > "$file"
    cat << EOF

*Important Note:*

Wsprry Pi uses the same hardware as the sound system to generate
radio frequencies. This soundcard has been disabled. You must
reboot the Pi with the following command after install for this
to take effect:

'sudo reboot'

EOF
    read -rp "Press any key to continue." < /dev/tty
    echo
}

############
### Print final banner
############

complete() {
    local sp7 sp11 sp18 sp28 sp49 rebootmessage
    if [ "$REBOOT" == "true" ]; then
        rebootmessage=$(echo -e "\nRemember to reboot: (sudo reboot).\n")
    else
        rebootmessage=""
    fi
    sp7="$(printf ' %.0s' {1..7})" sp11="$(printf ' %.0s' {1..11})"
    sp18="$(printf ' %.0s' {1..18})" sp28="$(printf ' %.0s' {1..28})"
    sp49="$(printf ' %.0s' {1..49})"
    # Note:  $(printf ...) hack adds spaces at beg/end to support non-black BG
    clear
  cat << EOF

$DOT$BGBLK$FGYLW$sp7 ___         _        _ _    ___                _     _$sp18
$DOT$BGBLK$FGYLW$sp7|_ _|_ _  __| |_ __ _| | |  / __|___ _ __  _ __| |___| |_ ___ $sp11
$DOT$BGBLK$FGYLW$sp7 | || ' \(_-<  _/ _\` | | | | (__/ _ \ '  \| '_ \ / -_)  _/ -_)$sp11
$DOT$BGBLK$FGYLW$sp7|___|_|\_/__/\__\__,_|_|_|  \___\___/_|_|_| .__/_\___|\__\___|$sp11
$DOT$BGBLK$FGYLW$sp49|_|$sp28
$DOT$BGBLK$FGGRN$HHR$RESET

The WSPR daemon has started.
 - WSPR frontend URL   : http://$(hostname -I | awk '{print $1}')/wspr
                  -or- : http://$(hostname).local/wspr
 - Release version     : $VERSION
$rebootmessage
Happy DXing!
EOF
}

############
### Main function
############

main() {
    VERBOSE=true  # Do not trim logs
    check_bitness # make sure we are not 64-bit
    check_release # make sure we are not some dusty old version
    log "$@" # Start logging
    init "$@" # Get constants
    arguments "$@" # Check command line arguments
    echo -e "\n***Script $THISSCRIPT starting.***"
    sysver="$(cat "/etc/os-release" | grep 'PRETTY_NAME' | cut -d '=' -f2)"
    sysver="$(sed -e 's/^"//' -e 's/"$//' <<<"$sysver")"
    echo -e "\nRunning on: $sysver.\n"
    checkroot # Make sure we are su into root
    term # Add term command constants
    instructions # Show instructions
    settime # Set timezone
    aptPackages # Install any apt packages needed
    do_unit "wspr" "exe" "-D -i /usr/local/etc/wspr.ini" # Install/upgrade wspr daemon
    createini # Create ini file
    # Choose to support shutdown button
    no_tapr=""
    read -rp "Support system shutdown button (TAPR)? [y/N]: " yn  < /dev/tty
    case "$yn" in
        [Yy]* ) no_tapr="false";;
        [Nn]* ) no_tapr="true";;
        * ) no_tapr="true";;
    esac
    do_unit "shutdown-watch" "python3"
    # Optional: Turn off TAPR button handling
    if [ "$no_tapr" == "true" ]; then
        sed -i 's/^doTAPR = True/doTAPR = False/' /usr/local/bin/shutdown-watch.py
    fi
    # Remove old service if it exists
    rm -f /usr/local/bin/shutdown-button.py 2>/dev/null
    copy_logd "$@" # Enable log rotation
    doWWW # Download website
    disable_sound
    echo -e "\n***Script $THISSCRIPT complete.***\n"
    complete
}

pause() {
    read -p "Press enter to continue"
}

############
### Start the script
############

main "$@" && exit 0<|MERGE_RESOLUTION|>--- conflicted
+++ resolved
@@ -16,11 +16,7 @@
 
 # Set branch
 BRANCH="freq_list"
-<<<<<<< HEAD
-VERSION="1.2.1-Alpha.1"
-=======
 VERSION="1.2.1-Alpha.3"
->>>>>>> fe2db65c
 # Set this script
 THISSCRIPT="install.sh"
 # Set Project
