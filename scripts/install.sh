#!/usr/bin/env bash
set -euo pipefail
IFS=$'\n\t'

# -----------------------------------------------------------------------------
# @file install.sh
# @brief Trap unexpected errors during script execution.
# @details Captures any errors (via the ERR signal) that occur during script
#          execution. Logs the function name and line number where the error
#          occurred and exits the script. The trap calls an error-handling
#          function for better flexibility.
#
# @author Lee C. Bussy <Lee@Bussy.org>
#
# @license MIT License
#
# Copyright (c) 2023-2025 Lee C. Bussy
#
# Permission is hereby granted, free of charge, to any person obtaining a copy
# of this software and associated documentation files (the "Software"), to deal
# in the Software without restriction, including without limitation the rights
# to use, copy, modify, merge, publish, distribute, sublicense, and/or sell
# copies of the Software, and to permit persons to whom the Software is
# furnished to do so, subject to the following conditions:
#
# The above copyright notice and this permission notice shall be included in all
# copies or substantial portions of the Software.
#
# THE SOFTWARE IS PROVIDED "AS IS", WITHOUT WARRANTY OF ANY KIND, EXPRESS OR
# IMPLIED, INCLUDING BUT NOT LIMITED TO THE WARRANTIES OF MERCHANTABILITY,
# FITNESS FOR A PARTICULAR PURPOSE AND NONINFRINGEMENT. IN NO EVENT SHALL THE
# AUTHORS OR COPYRIGHT HOLDERS BE LIABLE FOR ANY CLAIM, DAMAGES OR OTHER
# LIABILITY, WHETHER IN AN ACTION OF CONTRACT, TORT OR OTHERWISE, ARISING FROM,
# OUT OF OR IN CONNECTION WITH THE SOFTWARE OR THE USE OR OTHER DEALINGS IN THE
# SOFTWARE.
#
# @usage
# sudo ./install.sh
# sudo ./install.sh debug
# sudo ACTION=uninstall ./install.sh
# curl -fsSL {url} | sudo bash
# curl -fsSL {url} | sudo bash -s -- debug
# curl -fsSL {url} | sudo env ACTION=uninstall bash -s -- debug
#
# -----------------------------------------------------------------------------

# -----------------------------------------------------------------------------
# @brief Trap unexpected errors during script execution.
# @details Captures any errors (via the ERR signal) that occur during script
#          execution.
# Logs the function name and line number where the error occurred and exits
# the script. The trap calls an error-handling function for better flexibility.
#
# @global FUNCNAME Array containing function names in the call stack.
# @global LINENO Line number where the error occurred.
# @global THIS_SCRIPT Name of the script.
#
# @return None (exits the script with an error code).
# -----------------------------------------------------------------------------
# shellcheck disable=2317
trap_error() {
    # Capture function name, line number, and script name
    local func="${FUNCNAME[1]:-main}" # Get the call function (default: "main")
    local line="${1:-}"               # Line number where the error occurred
    local script="${this_script:-$(basename "${BASH_SOURCE[0]:-$0}")}"

    # Use global THIS_SCRIPT if it exists and is not empty;
    # otherwise, determine the script name
    if [[ -n "${THIS_SCRIPT:-}" ]]; then
        script="$THIS_SCRIPT"
    else
        script="${this_script:-$(basename "${BASH_SOURCE[0]:-$0}")}"

        # Check if the script name is valid; fallback to "temp_script.sh" if
        # it's bash or invalid
        if [[ "$script" == "bash" || -z "$script" ]]; then
            script="temp_script.sh"
        fi
    fi

    # Validate that the line number is set
    if [[ -z "$line" ]]; then
        line="unknown"
    fi

    # Log the error message to stderr
    printf "\n" >&2
    printf "[ERROR] Error in '%s()' at line %s of '%s'. Exiting.\n" \
        "$func" "$line" "$script" >&2

    # Exit with a non-zero status code
    exit 1
}

# Set the trap to call trap_error on any error by uncommenting the next
# line to help with script debugging.
# trap 'trap_error "$LINENO"' ERR

############
### Global Script Declarations
############

# -----------------------------------------------------------------------------
# @var REQUIRE_SUDO
# @brief Indicates whether root privileges are required to run the script.
# @details This variable determines if the script requires execution with root
#          privileges. It defaults to `true`, meaning the script will enforce
#          that it is run with `sudo` or as a root user. This behavior can be
#          overridden by setting the `REQUIRE_SUDO` environment variable to
#          `false`.
#
# @default true
#
# @example
# REQUIRE_SUDO=false ./install.sh  # Run the script without enforcing root
#                                     privileges.
# -----------------------------------------------------------------------------
readonly REQUIRE_SUDO="${REQUIRE_SUDO:-true}"

# -----------------------------------------------------------------------------
# @brief Determines the script name to use.
# @details This block of code determines the value of `THIS_SCRIPT` based on
#          the following logic:
#          1. If `THIS_SCRIPT` is already set in the environment, it is used.
#          2. If `THIS_SCRIPT` is not set, the script checks if
#             `${BASH_SOURCE[0]}` is available:
#             - If `${BASH_SOURCE[0]}` is set and not equal to `"bash"`, the
#               script extracts the filename (without the path) using
#               `basename` and assigns it to `THIS_SCRIPT`.
#             - If `${BASH_SOURCE[0]}` is unbound or equals `"bash"`, it falls
#               back to using the value of `FALLBACK_SCRIPT_NAME`, which
#               defaults to `debug_print.sh`.
#
# @var FALLBACK_SCRIPT_NAME
# @brief Default name for the script in case `BASH_SOURCE[0]` is unavailable.
# @details This variable is used as a fallback value if `BASH_SOURCE[0]` is
#          not set or equals `"bash"`. The default value is `"debug_print.sh"`.
#
# @var THIS_SCRIPT
# @brief Holds the name of the script to use.
# @details The script attempts to determine the name of the script to use. If
#          `THIS_SCRIPT` is already set in the environment, it is used
#          directly. Otherwise, the script tries to extract the filename from
#          `${BASH_SOURCE[0]}` (using `basename`). If that fails, it defaults
#          to `FALLBACK_SCRIPT_NAME`.
# -----------------------------------------------------------------------------
declare FALLBACK_SCRIPT_NAME="${FALLBACK_SCRIPT_NAME:-install.sh}"
if [[ -z "${THIS_SCRIPT:-}" ]]; then
    if [[ -n "${BASH_SOURCE[0]:-}" && "${BASH_SOURCE[0]:-}" != "bash" ]]; then
        # Use BASH_SOURCE[0] if it is available and not "bash"
        THIS_SCRIPT=$(basename "${BASH_SOURCE[0]}")
    else
        # If BASH_SOURCE[0] is unbound or equals "bash", use
        # FALLBACK_SCRIPT_NAME
        THIS_SCRIPT="${FALLBACK_SCRIPT_NAME}"
    fi
fi

# -----------------------------------------------------------------------------
# @var ACTION
# @brief Determines whether the script runs in "install" or "uninstall" mode.
# @details This variable controls whether the script installs or uninstalls
#          the systemd service. If not explicitly set, it defaults to
#          "install". The script checks this variable to execute the
#          appropriate actions.
#
# @default "install"
#
# @example
# ACTION="install"  # Set to install mode
# ACTION="uninstall"  # Set to uninstall mode
# -----------------------------------------------------------------------------
declare ACTION="${ACTION:-install}"

# -----------------------------------------------------------------------------
# @var DRY_RUN
# @brief Enables simulated execution of certain commands.
# @details When set to `true`, commands are not actually executed but are
#          simulated to allow testing or validation without side effects.
#          If set to `false`, commands execute normally.
#
# @example
# DRY_RUN=true ./install.sh  # Run the script in dry-run mode.
# -----------------------------------------------------------------------------
declare DRY_RUN="${DRY_RUN:-false}"

# -----------------------------------------------------------------------------
# @brief Defines global repository-related variables.
# @details These variables are used to determine the repository context,
#          including whether the script is running inside a local Git
#          repository or fetching data remotely. Default values are set
#          to ensure fallback behavior when values are unset.
#
# @global IS_REPO Boolean flag indicating if the script is running inside
#                 a local Git repository (default: false).
# @global REPO_ORG The GitHub organization or user associated with the repository.
# @global REPO_NAME The name of the GitHub repository.
# @global REPO_TITLE A human-readable title for the repository.
# @global REPO_BRANCH The default branch of the repository.
# @global GIT_TAG The default Git tag/version to use.
# @global GIT_RAW_BASE The base URL for raw file retrieval from GitHub.
# @global GIT_API_BASE The base URL for accessing GitHub's API.
# @global GIT_CLONE_BASE The base URL for cloning repositories from GitHub.
# -----------------------------------------------------------------------------
declare IS_REPO="${IS_REPO:-false}"
declare REPO_ORG="${REPO_ORG:-lbussy}"
declare REPO_NAME="WsprryPi"      # Case Sensitive
declare UI_REPO_DIR="WsprryPi-UI" # Case Sensitive
declare REPO_TITLE="${REPO_TITLE:-Wsprry Pi}"
declare REPO_BRANCH="${REPO_BRANCH:-2.0_Beta}"
declare GIT_TAG="${GIT_TAG:-2.0_Beta.6}"
declare SEM_VER="${SEM_VER:-2.0_Beta.6}"
declare GIT_RAW_BASE="https://raw.githubusercontent.com"
declare GIT_API_BASE="https://api.github.com/repos"
declare GIT_CLONE_BASE="https://github.com"

# -----------------------------------------------------------------------------
# Declare Arguments Variables
# -----------------------------------------------------------------------------
declare ARGUMENTS_LIST=() # List of word arguments for command line parsing
declare OPTIONS_LIST=()   # List of -f--fl arguments for command line parsing

# -----------------------------------------------------------------------------
# @var GIT_DIRS
# @brief List of relevant directories for download.
# @details This array contains the names of the directories within the GitHub
#          repository that will be processed and downloaded. The directories
#          include 'man', 'scripts', and 'conf'. These directories are used
#          in the script to determine which content to fetch from the
#          repository.
# -----------------------------------------------------------------------------
readonly GIT_DIRS="${GIT_DIRS:-("config" "WsprryPi-UI/data" "executables" "systemd")}"

# -----------------------------------------------------------------------------
# @var WSPR_EXE
# @brief The executable name for WsprryPi.
# @details This variable holds the name of the main WsprryPi executable that
#          will be installed in `/usr/local/bin/` and used for signal processing.
#
# @var WSPR_INI
# @brief The configuration file for WsprryPi.
# @details This variable specifies the name of the WsprryPi configuration file,
#          typically stored in `/usr/local/etc/`, containing user settings.
#
# @var LOG_ROTATE
# @brief The log rotation configuration file.
# @details This variable defines the logrotate configuration file, used to manage
#          WsprryPi logs under `/var/log/wsprrypi/` by limiting file size and retention.
# -----------------------------------------------------------------------------
readonly WSPR_EXE="wsprrypi"
readonly WSPR_INI="wsprrypi.ini"
declare OLD_INI=""
readonly LOG_ROTATE="logrotate.conf"

# -----------------------------------------------------------------------------
# @var USER_HOME
# @brief Home directory of the current user.
# @details This variable stores the home directory of the user executing the script.
#          If the script is run with `sudo`, it uses the home directory of the
#          `SUDO_USER`, otherwise, it defaults to the current user's home directory.
# -----------------------------------------------------------------------------
declare USER_HOME
if [[ "$REQUIRE_SUDO" == true && -z "${SUDO_USER-}" ]]; then
    # Fail gracefully if REQUIRE_SUDO is true and SUDO_USER is not set
    USER_HOME=""
elif [[ -n "${SUDO_USER-}" ]]; then
    # Use SUDO_USER's home directory if it's set
    USER_HOME=$(eval echo "~$SUDO_USER")
else
    # Fallback to HOME if SUDO_USER is not set
    USER_HOME="$HOME"
fi

# -----------------------------------------------------------------------------
# @var USE_CONSOLE
# @brief Controls whether logging output is directed to the console.
# @details When set to `true`, log messages are displayed on the console in
#          addition to being written to the log file (if enabled). When set
#          to `false`, log messages are written only to the log file, making
#          it suitable for non-interactive or automated environments.
#
# @example
# - USE_CONSOLE=true: Logs to both console and file.
# - USE_CONSOLE=false: Logs only to file.
# -----------------------------------------------------------------------------
declare USE_CONSOLE="${USE_CONSOLE:-true}"

# -----------------------------------------------------------------------------
# @var CONSOLE_STATE
# @brief Tracks the original console logging state.
# @details This variable mirrors the value of USE_CONSOLE and provides a
#          consistent reference for toggling or querying the state of console
#          logging.
#
# @example
# - CONSOLE_STATE="USE_CONSOLE": Console logging matches USE_CONSOLE.
# -----------------------------------------------------------------------------
declare CONSOLE_STATE="${CONSOLE_STATE:-$USE_CONSOLE}"

# -----------------------------------------------------------------------------
# @var TERSE
# @brief Enables or disables terse logging mode.
# @details When `TERSE` is set to `true`, log messages are minimal and
#          optimized for automated environments where concise output is
#          preferred. When set to `false`, log messages are verbose, providing
#          detailed information suitable for debugging or manual intervention.
#
# @example
# TERSE=true  # Enables terse logging mode.
# ./install.sh
#
# TERSE=false # Enables verbose logging mode.
# ./install.sh
# -----------------------------------------------------------------------------
declare TERSE="${TERSE:-true}"

# -----------------------------------------------------------------------------
# @var REQUIRE_INTERNET
# @type string
# @brief Flag indicating if internet connectivity is required.
# @details Controls whether the script should verify internet connectivity
#          during initialization. This variable can be overridden by setting
#          the `REQUIRE_INTERNET` environment variable before running the
#          script.
#
# @values
# - `"true"`: Internet connectivity is required.
# - `"false"`: Internet connectivity is not required.
#
# @default "true"
#
# @example
# REQUIRE_INTERNET=false ./install.sh  # Run the script without verifying
#                                       # Internet connectivity.
# -----------------------------------------------------------------------------
readonly REQUIRE_INTERNET="${REQUIRE_INTERNET:-true}"

# -----------------------------------------------------------------------------
# @var MIN_BASH_VERSION
# @brief Specifies the minimum supported Bash version.
# @details Defines the minimum Bash version required to execute the script. By
#          default, it is set to `4.0`. This value can be overridden by setting
#          the `MIN_BASH_VERSION` environment variable before running the
#          script.
#          To disable version checks entirely, set this variable to `"none"`.
#
# @default "4.0"
#
# @example
# MIN_BASH_VERSION="none" ./install.sh  # Disable Bash version checks.
# MIN_BASH_VERSION="5.0" ./install.sh   # Require at least Bash 5.0.
# -----------------------------------------------------------------------------
readonly MIN_BASH_VERSION="${MIN_BASH_VERSION:-4.0}"

# -----------------------------------------------------------------------------
# @var MIN_OS
# @brief Specifies the minimum supported OS version.
# @details Defines the lowest OS version that the script supports. This value
#          should be updated as compatibility requirements evolve. It is used
#          to ensure the script is executed only on compatible systems.
#
# @default 11
#
# @example
# if [[ "$CURRENT_OS_VERSION" -lt "$MIN_OS" ]]; then
#     echo "This script requires OS version $MIN_OS or higher."
#     exit 1
# fi
# -----------------------------------------------------------------------------
readonly MIN_OS="${MIN_OS:-11}"

# -----------------------------------------------------------------------------
# @var MAX_OS
# @brief Specifies the maximum supported OS version.
# @details Defines the highest OS version that the script supports. If the
#          script is executed on a system with an OS version higher than this
#          value, it may not function as intended. Set this to `-1` to indicate
#          no upper limit on supported OS versions.
#
# @default 15
#
# @example
# if [[ "$CURRENT_OS_VERSION" -gt "$MAX_OS" && "$MAX_OS" -ne -1 ]]; then
#     echo "This script supports OS versions up to $MAX_OS."
#     exit 1
# fi
# -----------------------------------------------------------------------------
readonly MAX_OS="${MAX_OS:-12}" # (use -1 for no upper limit)

# -----------------------------------------------------------------------------
# @var SUPPORTED_BITNESS
# @brief Specifies the supported system bitness.
# @details Defines the system architectures that the script supports.
#          Acceptable values are:
#          - `"32"`: Only supports 32-bit systems.
#          - `"64"`: Only supports 64-bit systems.
#          - `"both"`: Supports both 32-bit and 64-bit systems.
#          This variable ensures compatibility with the intended system architecture.
#          It defaults to `"32"` if not explicitly set.
#
# @default "32"
#
# @example
# if [[ "$BITNESS" != "$SUPPORTED_BITNESS" && \
#     "$SUPPORTED_BITNESS" != "both" ]]; then
#     echo "This script supports $SUPPORTED_BITNESS-bit systems only."
#     exit 1
# fi
# -----------------------------------------------------------------------------
readonly SUPPORTED_BITNESS="${SUPPORTED_BITNESS:-32}" # ("32", "64", or "both")

# -----------------------------------------------------------------------------
# @var SUPPORTED_MODELS
# @brief Associative array of Raspberry Pi models and their support statuses.
# @details This associative array maps Raspberry Pi model identifiers to their
#          corresponding support statuses. Each key is a pipe-delimited string
#          containing:
#          - The model name (e.g., "Raspberry Pi 4 Model B").
#          - A simplified identifier (e.g., "4-model-b").
#          - The chipset identifier (e.g., "bcm2711").
#
#          The value is the support status, which can be:
#          - `"Supported"`: Indicates the model is supported by the script.
#          - `"Not Supported"`: Indicates the model is not supported.
#
#          This array is marked as `readonly` to ensure it remains immutable at
#          runtime.
#
#          declare SUPPORTED_MODELS="all" at invocation or in the environment
#          to accept any models.
#
# @example
# for model in "${!SUPPORTED_MODELS[@]}"; do
#     IFS="|" read -r full_name short_name chipset <<< "$model"
#     echo "Model: $full_name ($short_name, $chipset) - Status: \
# ${SUPPORTED_MODELS[$model]}"
# done
# -----------------------------------------------------------------------------
# Ensure SUPPORTED_MODELS is initialized
declare -A SUPPORTED_MODELS

# Safely check if SUPPORTED_MODELS is empty
if [[ -z "${SUPPORTED_MODELS+x}" || ${#SUPPORTED_MODELS[@]} -eq 0 ]]; then
    # If SUPPORTED_MODELS is not set or empty, define the default supported models
    SUPPORTED_MODELS=(
        # Unsupported models
        ["Raspberry Pi 5|5-model-b|bcm2712"]="Supported"
        ["Raspberry Pi 400|400|bcm2711"]="Supported"
        ["Raspberry Pi Compute Module 4|4-compute-module|bcm2711"]="Supported"
        ["Raspberry Pi Compute Module 3|3-compute-module|bcm2837"]="Supported"
        ["Raspberry Pi Compute Module|compute-module|bcm2835"]="Supported"
        # Supported models
        ["Raspberry Pi 4 Model B|4-model-b|bcm2711"]="Supported"
        ["Raspberry Pi 3 Model A+|3-model-a-plus|bcm2837"]="Supported"
        ["Raspberry Pi 3 Model B+|3-model-b-plus|bcm2837"]="Supported"
        ["Raspberry Pi 3 Model B|3-model-b|bcm2837"]="Supported"
        ["Raspberry Pi 2 Model B|2-model-b|bcm2836"]="Supported"
        ["Raspberry Pi Model A+|model-a-plus|bcm2835"]="Supported"
        ["Raspberry Pi Model B+|model-b-plus|bcm2835"]="Supported"
        ["Raspberry Pi Model B Rev 2|model-b-rev2|bcm2835"]="Supported"
        ["Raspberry Pi Model A|model-a|bcm2835"]="Supported"
        ["Raspberry Pi Model B|model-b|bcm2835"]="Supported"
        ["Raspberry Pi Zero 2 W|model-zero-2-w|bcm2837"]="Supported"
        ["Raspberry Pi Zero|model-zero|bcm2835"]="Supported"
        ["Raspberry Pi Zero W|model-zero-w|bcm2835"]="Supported"
    )
elif [[ ${SUPPORTED_MODELS[all]+_} ]]; then
    # If SUPPORTED_MODELS contains "all", set it as a special value
    SUPPORTED_MODELS=(["all"]="Supported")
fi

# -----------------------------------------------------------------------------
# @var LOG_OUTPUT
# @brief Controls where log messages are directed.
# @details Specifies the logging destination(s) for the script's output. This
#          variable can be set to one of the following values:
#          - `"file"`: Log messages are written only to a file.
#          - `"console"`: Log messages are displayed only on the console.
#          - `"both"`: Log messages are written to both the console and a file.
#          - `unset`: Defaults to `"both"`.
#
#          This variable allows flexible logging behavior depending on the
#          environment or use case.
#
# @default "both"
#
# @example
# LOG_OUTPUT="file" ./install.sh      # Logs to a file only.
# LOG_OUTPUT="console" ./install.sh   # Logs to the console only.
# LOG_OUTPUT="both" ./install.sh      # Logs to both destinations.
# -----------------------------------------------------------------------------
declare LOG_OUTPUT="${LOG_OUTPUT:-both}"

# -----------------------------------------------------------------------------
# @var LOG_FILE
# @brief Specifies the path to the log file.
#
# @details Uses the environment variable LOG_FILE if set; otherwise defaults
#          to "$USER_HOME/$WSPR_EXE.log", where USER_HOME is the user's home
#          directory and WSPR_EXE is the executable name.
#
# @example
# LOG_FILE="/var/log/my_script.log" ./install.sh  # Use a custom log file.
# -----------------------------------------------------------------------------
declare LOG_FILE="${LOG_FILE:-$USER_HOME/$WSPR_EXE.log}"

# -----------------------------------------------------------------------------
# @var LOG_LEVEL
# @brief Specifies the logging verbosity level.
# @details Defines the verbosity level for logging messages. This variable
#          controls which messages are logged based on their severity.
#          It defaults to:
#            - `"INFO"` when running on the `main` or `master` branch.
#            - `"DEBUG"` on any other branch.
#
# @default "INFO" on main/master; "DEBUG" on any other branch
#
# @example
# LOG_LEVEL="ERROR" ./install.sh  # Force log level to ERROR.
# -----------------------------------------------------------------------------
: "${LOG_LEVEL:=$(if git rev-parse --abbrev-ref HEAD 2>/dev/null \
                      | grep -Eq '^(main|master)$'; then
                   echo INFO
                 else
                   echo DEBUG
                 fi)}"
declare LOG_LEVEL

# -----------------------------------------------------------------------------
# @var DEPENDENCIES
# @type array
# @brief List of required external commands for the script.
# @details This array defines the external commands that the script depends on
#          to function correctly. Each command in this list is checked for
#          availability at runtime. If a required command is missing, the script
#          may fail or display an error message.
#
#          Best practices:
#          - Ensure all required commands are included.
#          - Use a dependency-checking function to verify their presence early
#            in the script.
#
# @default
# A predefined set of common system utilities
#
# @note Update this list as needed to reflect the actual commands used in the script.
#
# @example
# for cmd in "${DEPENDENCIES[@]}"; do
#     if ! command -v "$cmd" &>/dev/null; then
#         echo "Error: Missing required command: $cmd"
#         exit 1
#     fi
# done
# -----------------------------------------------------------------------------
declare -ar DEPENDENCIES=(
    "awk"
    "grep"
    "tput"
    "cut"
    "tr"
    "getconf"
    "cat"
    "sed"
    "basename"
    "getent"
    "date"
    "printf"
    "whoami"
    "touch"
    "dpkg"
    "dpkg-reconfigure"
    "curl"
    "wget"
    "realpath"
)
readonly DEPENDENCIES

# -----------------------------------------------------------------------------
# @var ENV_VARS_BASE
# @type array
# @brief Base list of required environment variables.
# @details Defines the core environment variables that the script relies on,
#          regardless of the runtime context. These variables must be set to
#          ensure the script functions correctly.
#
#          - `HOME`: Specifies the home directory of the current user.
#          - `COLUMNS`: Defines the width of the terminal, used for formatting.
#
# @example
# for var in "${ENV_VARS_BASE[@]}"; do
#     if [[ -z "${!var}" ]]; then
#         echo "Error: Required environment variable '$var' is not set."
#         exit 1
#     fi
# done
# -----------------------------------------------------------------------------
declare -ar ENV_VARS_BASE=(
    "HOME"    # Home directory of the current user
    "COLUMNS" # Terminal width for formatting, often dynamic in the OS
)

# -----------------------------------------------------------------------------
# @var ENV_VARS
# @type array
# @brief Final list of required environment variables.
# @details This array extends `ENV_VARS_BASE` to include additional variables
#          required under specific conditions. If the script requires root
#          privileges (`REQUIRE_SUDO=true`), the `SUDO_USER` variable is added
#          dynamically during runtime. Otherwise, it inherits only the base
#          environment variables.
#
#          - `SUDO_USER`: Identifies the user who invoked the script using `sudo`.
#
# @note Ensure `ENV_VARS_BASE` is properly defined before constructing `ENV_VARS`.
#
# @example
# for var in "${ENV_VARS[@]}"; do
#     if [[ -z "${!var}" ]]; then
#         echo "Error: Required environment variable '$var' is not set."
#         exit 1
#     fi
# done
# -----------------------------------------------------------------------------
if [[ "$REQUIRE_SUDO" == true ]]; then
    readonly -a ENV_VARS=("${ENV_VARS_BASE[@]}" "SUDO_USER")
else
    readonly -a ENV_VARS=("${ENV_VARS_BASE[@]}")
fi

# -----------------------------------------------------------------------------
# @var COLUMNS
# @brief Terminal width in columns.
# @details The `COLUMNS` variable represents the width of the terminal in
#          characters. It is used for formatting output to fit within the
#          terminal's width. If not already set by the environment, it defaults
#          to `80` columns. This value can be overridden externally by setting
#          the `COLUMNS` environment variable before running the script.
#
# @default 80
#
# @example
# echo "The terminal width is set to $COLUMNS columns."
# -----------------------------------------------------------------------------
COLUMNS="${COLUMNS:-80}"

# -----------------------------------------------------------------------------
# @var SYSTEM_READS
# @type array
# @brief List of critical system files to check.
# @details Defines the absolute paths to system files that the script depends on
#          for its execution. These files must be present and readable to ensure
#          the script operates correctly. The following files are included:
#          - `/etc/os-release`: Contains operating system identification data.
#          - `/proc/device-tree/compatible`: Identifies hardware compatibility,
#            commonly used in embedded systems like Raspberry Pi.
#
# @example
# for file in "${SYSTEM_READS[@]}"; do
#     if [[ ! -r "$file" ]]; then
#         echo "Error: Required system file '$file' is missing or not readable."
#         exit 1
#     fi
# done
# -----------------------------------------------------------------------------
declare -ar SYSTEM_READS=(
    "/etc/os-release"              # OS identification file
    "/proc/device-tree/compatible" # Hardware compatibility file
)
readonly SYSTEM_READS

# -----------------------------------------------------------------------------
# @var APT_PACKAGES
# @type array
# @brief List of required APT packages.
# @details Defines the APT packages that the script depends on for its
#          execution. These packages should be available in the system's
#          default package repository. The script will check for their presence
#          and attempt to install any missing packages as needed.
#
#          Packages included:
#          - `jq`: JSON parsing utility.
#          - `git`: Version control system.
#
# @example
# for pkg in "${APT_PACKAGES[@]}"; do
#     if ! dpkg -l "$pkg" &>/dev/null; then
#         echo "Error: Required package '$pkg' is not installed."
#         exit 1
#     fi
# done
# -----------------------------------------------------------------------------
readonly APT_PACKAGES=(
    "git"
    "apache2"
    "php"
    "chrony"
    "libgpiod2"
)

# -----------------------------------------------------------------------------
# @var WARN_STACK_TRACE
# @type string
# @brief Flag to enable stack trace logging for warnings.
# @details Controls whether stack traces are printed alongside warning
#          messages. This feature is particularly useful for debugging and
#          tracking the script's execution path in complex workflows.
#
#          Possible values:
#          - `"true"`: Enables stack trace logging for warnings.
#          - `"false"`: Disables stack trace logging for warnings (default).
#
# @default "false"
#
# @example
# WARN_STACK_TRACE=true ./install.sh  # Enable stack traces for warnings.
# WARN_STACK_TRACE=false ./install.sh # Disable stack traces for warnings.
# -----------------------------------------------------------------------------
readonly WARN_STACK_TRACE="${WARN_STACK_TRACE:-false}"

# -----------------------------------------------------------------------------
# @var DEFAULT_TARGET_FILE
# @type string
# @brief Default Apache landing page path.
# @details Path to the HTML file used to detect the stock Apache welcome page
#          before applying any custom configurations.
# @default "/var/www/html/index.html"
# @example DEFAULT_TARGET_FILE="/custom/index.html" ./install.sh
# -----------------------------------------------------------------------------
declare DEFAULT_TARGET_FILE="/var/www/html/index.html"

# -----------------------------------------------------------------------------
# @var DEFAULT_APACHE_CONF
# @type string
# @brief Default Apache configuration file path.
# @details Path to the primary Apache2 configuration file where global directives
#          (like ServerName) are managed.
# @default "/etc/apache2/apache2.conf"
# @example DEFAULT_APACHE_CONF="/etc/apache2/custom.conf" ./install.sh
# -----------------------------------------------------------------------------
declare DEFAULT_APACHE_CONF="/etc/apache2/apache2.conf"

# -----------------------------------------------------------------------------
# @var DEFAULT_LOG_FILE
# @type string
# @brief Default log file for installer operations.
# @details Path where the script writes its operational logs if logging is enabled.
# @default "/var/log/apache_tool.log"
# @example DEFAULT_LOG_FILE="/var/log/custom_installer.log" ./install.sh
# -----------------------------------------------------------------------------
declare DEFAULT_LOG_FILE="/var/log/apache_tool.log"

# -----------------------------------------------------------------------------
# @var DEFAULT_SITES_CONF
# @brief Default directory for Apache site configuration files.
# @details
#   Holds the path to the Apache “sites-available” directory where
#   virtual host configuration files are stored.
# -----------------------------------------------------------------------------
declare DEFAULT_SITES_CONF="/etc/apache2/sites-available/"

# -----------------------------------------------------------------------------
# @var DEFAULT_SERVERNAME
# @type string
# @brief Default ServerName directive.
# @details The ServerName line to insert into apache2.conf to suppress FQDN warnings.
# @default "ServerName localhost"
# @example DEFAULT_SERVERNAME="ServerName myhost.local" ./install.sh
# -----------------------------------------------------------------------------
declare DEFAULT_SERVERNAME="ServerName localhost"

# -----------------------------------------------------------------------------
# @var TARGET_FILE
# @type string
# @brief Effective target file for stock-page detection.
# @details Overrides DEFAULT_TARGET_FILE if set in the environment; otherwise
#          falls back to DEFAULT_TARGET_FILE.
# @default value of DEFAULT_TARGET_FILE
# @example TARGET_FILE="/custom/index.html" ./install.sh
# -----------------------------------------------------------------------------
declare TARGET_FILE="${TARGET_FILE:-$DEFAULT_TARGET_FILE}"

# -----------------------------------------------------------------------------
# @var APACHE_CONF
# @type string
# @brief Effective Apache configuration file path.
# @details Overrides DEFAULT_APACHE_CONF if set in the environment; otherwise
#          falls back to DEFAULT_APACHE_CONF.
# @default value of DEFAULT_APACHE_CONF
# @example APACHE_CONF="/etc/apache2/custom.conf" ./install.sh
# -----------------------------------------------------------------------------
declare APACHE_CONF="${APACHE_CONF:-$DEFAULT_APACHE_CONF}"

# -----------------------------------------------------------------------------
# @var SERVERNAME_DIRECTIVE
# @type string
# @brief Effective ServerName directive.
# @details Overrides DEFAULT_SERVERNAME if set in the environment; otherwise
#          falls back to DEFAULT_SERVERNAME.
# @default value of DEFAULT_SERVERNAME
# @example SERVERNAME_DIRECTIVE="ServerName example.com" ./install.sh
# -----------------------------------------------------------------------------
declare SERVERNAME_DIRECTIVE="${SERVERNAME_DIRECTIVE:-$DEFAULT_SERVERNAME}"

############
### Standard Functions
############

# -----------------------------------------------------------------------------
# @brief Handles shell exit operations, displaying session statistics.
# @details This function is called automatically when the shell exits. It
#          calculates and displays the number of commands executed during
#          the session and the session's end timestamp. It is intended to
#          provide users with session statistics before the shell terminates.
#
# @global EXIT This signal is trapped to call the `egress` function upon shell
#              termination.
#
# @note The function uses `history | wc -l` to count the commands executed in
#       the current session and `date` to capture the session end time.
# -----------------------------------------------------------------------------
egress() {
    # shellcheck disable=SC2317
    true
}

# -----------------------------------------------------------------------------
# @brief Starts the debug process.
# @details This function checks if the "debug" flag is present in the
#          arguments, and if so, prints the debug information including the
#          function name, the caller function name, and the line number where
#          the function was called.
#
# @param "$@" Arguments to check for the "debug" flag.
#
# @return Returns the "debug" flag if present, or an empty string if not.
#
# @example
# debug_start "debug"  # Prints debug information
# debug_start          # Does not print anything, returns an empty string
# -----------------------------------------------------------------------------
debug_start() {
    local debug=""
    local args=() # Array to hold non-debug arguments

    # Look for the "debug" flag in the provided arguments
    for arg in "$@"; do
        if [[ "$arg" == "debug" ]]; then
            debug="debug"
            break # Exit the loop as soon as we find "debug"
        fi
    done

    # Handle empty or unset FUNCNAME and BASH_LINENO gracefully
    local this_script
    this_script=$(basename "${THIS_SCRIPT:-main}")
    this_script="${this_script%.*}"
    local func_name="${FUNCNAME[1]:-main}"
    local caller_name="${FUNCNAME[2]:-main}"
    local caller_line=${BASH_LINENO[1]:-0}
    local current_line=${BASH_LINENO[0]:-0}

    # Print debug information if the flag is set
    if [[ "$debug" == "debug" ]]; then
        printf "[DEBUG]\t[%s:%s():%d] Starting function called by %s():%d.\n" \
            "$this_script" "$func_name" "$current_line" "$caller_name" "$caller_line" >&2
    fi

    # Return the debug flag if present, or an empty string if not
    printf "%s\n" "${debug:-}"
    return 0
}

# -----------------------------------------------------------------------------
# @brief Filters out the "debug" flag from the arguments.
# @details This function removes the "debug" flag from the list of arguments
#          and returns the filtered arguments. The debug flag is not passed
#          to other functions to avoid unwanted debug outputs.
#
# @param "$@" Arguments to filter.
#
# @return Returns a string of filtered arguments, excluding "debug".
#
# @example
# debug_filter "arg1" "debug" "arg2"  # Returns "arg1 arg2"
# -----------------------------------------------------------------------------
debug_filter() {
    local args=() # Array to hold non-debug arguments

    # Iterate over each argument and exclude "debug"
    for arg in "$@"; do
        if [[ "$arg" != "debug" ]]; then
            args+=("$arg")
        fi
    done

    # Print the filtered arguments, safely quoting them for use in a command
    printf "%q " "${args[@]}"
}

# -----------------------------------------------------------------------------
# @brief Prints a debug message if the debug flag is set.
# @details This function checks if the "debug" flag is present in the
#          arguments. If the flag is present, it prints the provided debug
#          message along with the function name and line number from which the
#          function was called.
#
# @param "$@" Arguments to check for the "debug" flag and the debug message.
# @global debug A flag to indicate whether debug messages should be printed.
#
# @return None.
#
# @example
# debug_print "debug" "This is a debug message"
# -----------------------------------------------------------------------------
debug_print() {
    local debug=""
    local args=() # Array to hold non-debug arguments

    # Loop through all arguments to identify the "debug" flag
    for arg in "$@"; do
        if [[ "$arg" == "debug" ]]; then
            debug="debug"
        else
            args+=("$arg") # Add non-debug arguments to the array
        fi
    done

    # Restore the positional parameters with the filtered arguments
    set -- "${args[@]}"

    # Handle empty or unset FUNCNAME and BASH_LINENO gracefully
    local this_script
    this_script=$(basename "${THIS_SCRIPT:-main}")
    this_script="${this_script%.*}"
    local caller_name="${FUNCNAME[1]:-main}"
    local caller_line="${BASH_LINENO[0]:-0}"

    # Assign the remaining argument to the message, defaulting to <unset>
    local message="${1:-<unset>}"

    # Print debug information if the debug flag is set
    if [[ "$debug" == "debug" ]]; then
        printf "[DEBUG]\t[%s:%s:%d] '%s'.\n" \
            "$this_script" "$caller_name" "$caller_line" "$message" >&2
    fi
}

# -----------------------------------------------------------------------------
# @brief Ends the debug process.
# @details This function checks if the "debug" flag is present in the
#          arguments. If the flag is present, it prints debug information
#          indicating the exit of the function, along with the function name
#          and line number from where the function was called.
#
# @param "$@" Arguments to check for the "debug" flag.
# @global debug Debug flag, passed from the calling function.
#
# @return None
#
# @example
# debug_end "debug"
# -----------------------------------------------------------------------------
debug_end() {
    local debug=""
    local args=() # Array to hold non-debug arguments

    # Loop through all arguments and identify the "debug" flag
    for arg in "$@"; do
        if [[ "$arg" == "debug" ]]; then
            debug="debug"
            break # Exit the loop as soon as we find "debug"
        fi
    done

    # Handle empty or unset FUNCNAME and BASH_LINENO gracefully
    local this_script
    this_script=$(basename "${THIS_SCRIPT:-main}")
    this_script="${this_script%.*}"
    local func_name="${FUNCNAME[1]:-main}"
    local caller_name="${FUNCNAME[2]:-main}"
    local caller_line=${BASH_LINENO[1]:-0}
    local current_line=${BASH_LINENO[0]:-0}

    # Print debug information if the flag is set
    if [[ "$debug" == "debug" ]]; then
        printf "[DEBUG]\t[%s:%s():%d] Exiting function returning to %s():%d.\n" \
            "$this_script" "$func_name" "$current_line" "$caller_name" "$caller_line" >&2
    fi
}

# -----------------------------------------------------------------------------
# @brief Prints a stack trace with optional formatting and a message.
# @details This function generates and displays a formatted stack trace for
#          debugging purposes. It includes a log level and optional details,
#          with color-coded formatting and proper alignment.
#
# @param $1 [optional] Log level (DEBUG, INFO, WARN, ERROR, CRITICAL).
#           Defaults to INFO.
# @param $2 [optional] Primary message for the stack trace.
# @param $@ [optional] Additional context or details for the stack trace.
#
# @global FUNCNAME Array of function names in the call stack.
# @global BASH_LINENO Array of line numbers corresponding to the call stack.
# @global THIS_SCRIPT The name of the current script, used for logging.
# @global COLUMNS Console width, used for formatting output.
#
# @throws None.
#
# @return None. Outputs the stack trace and message to standard output.
#
# @example
# stack_trace WARN "Unexpected condition detected."
# -----------------------------------------------------------------------------
stack_trace() {
    # Determine log level and message
    local level="${1:-INFO}"
    local message=""
    # Block width and character for header/footer
    local char="-"

    # Recalculate terminal columns
    COLUMNS=$( (command -v tput >/dev/null && tput cols) || printf "80")
    COLUMNS=$((COLUMNS > 0 ? COLUMNS : 80)) # Ensure COLUMNS is a positive number
    local width
    width=${COLUMNS:-80} # Max console width

    # Check if $1 is a valid level, otherwise treat it as the message
    case "$level" in
    DEBUG | INFO | WARN | WARNING | ERROR | CRIT | CRITICAL)
        shift
        ;;
    *)
        message="$level"
        level="INFO"
        shift
        ;;
    esac

    # Concatenate all remaining arguments into $message
    for arg in "$@"; do
        message+="$arg "
    done
    # Trim leading/trailing whitespace
    message=$(printf "%s" "$message" | xargs)

    # Define functions to skip
    local skip_functions=("die" "warn" "stack_trace")
    local encountered_main=0 # Track the first occurrence of main()

    # Generate title case function name for the banner
    local raw_function_name="${FUNCNAME[0]}"
    local header_name header_level
    header_name=$(printf "%s" "$raw_function_name" | sed -E 's/_/ /g; s/\b(.)/\U\1/g; s/(\b[A-Za-z])([A-Za-z]*)/\1\L\2/g')
    header_level=$(printf "%s" "$level" | sed -E 's/\b(.)/\U\1/g; s/(\b[A-Za-z])([A-Za-z]*)/\1\L\2/g')
    header_name="$header_level $header_name"

    # Helper: Skip irrelevant functions
    should_skip() {
        local func="$1"
        for skip in "${skip_functions[@]}"; do
            if [[ "$func" == "$skip" ]]; then
                return 0
            fi
        done
        if [[ "$func" == "main" && $encountered_main -gt 0 ]]; then
            return 0
        fi
        [[ "$func" == "main" ]] && ((encountered_main++))
        return 1
    }

    # Build the stack trace
    local displayed_stack=()
    local longest_length=0
    for ((i = 1; i < ${#FUNCNAME[@]}; i++)); do
        local func="${FUNCNAME[i]}"
        local line="${BASH_LINENO[i - 1]}"
        local current_length=${#func}

        if should_skip "$func"; then
            continue
        elif ((current_length > longest_length)); then
            longest_length=$current_length
        fi

        displayed_stack=("$(printf "%s|%s" "$func()" "$line")" "${displayed_stack[@]}")
    done

    # General text attributes
    local reset="\033[0m" # Reset text formatting
    local bold="\033[1m"  # Bold text

    # Foreground colors
    local fgred="\033[31m"       # Red text
    local fggrn="\033[32m"       # Green text
    local fgblu="\033[34m"       # Blue text
    local fgmag="\033[35m"       # Magenta text
    local fgcyn="\033[36m"       # Cyan text
    local fggld="\033[38;5;220m" # Gold text (ANSI 256 color)

    # Determine color and label based on level
    local color label
    case "$level" in
    DEBUG)
        color=$fgcyn
        label="[DEBUG]"
        ;;
    INFO)
        color=$fggrn
        label="[INFO ]"
        ;;
    WARN | WARNING)
        color=$fggld
        label="[WARN ]"
        ;;
    ERROR)
        color=$fgmag
        label="[ERROR]"
        ;;
    CRIT | CRITICAL)
        color=$fgred
        label="[CRIT ]"
        ;;
    esac

    # Create header and footer
    local dash_count=$(((width - ${#header_name} - 2) / 2))
    local header_l header_r
    header_l="$(printf '%*s' "$dash_count" '' | tr ' ' "$char")"
    header_r="$header_l"
    [[ $(((width - ${#header_name}) % 2)) -eq 1 ]] && header_r="${header_r}${char}"
    local header
    header=$(
        printf "%b%s%b %b%b%s%b %b%s%b" \
            "$color" \
            "$header_l" \
            "$reset" \
            "$color" \
            "$bold" \
            "$header_name" \
            "$reset" \
            "$color" \
            "$header_r" \
            "$reset"
    )

    # Construct the footer
    local footer line
    # Generate the line of characters
    line="$(printf '%*s' "$width" '' | tr ' ' "$char")"
    footer="$(printf '%b%s%b' "$color" "$line" "$reset")"

    # Print header
    printf "%s\n" "$header"

    # Print the message, if provided
    if [[ -n "$message" ]]; then
        # Fallback mechanism for wrap_messages
        local result primary overflow secondary
        if command -v wrap_messages >/dev/null 2>&1; then
            result=$(wrap_messages "$width" "$message" || true)
            primary="${result%%"${delimiter}"*}"
            result="${result#*"${delimiter}"}"
            overflow="${result%%"${delimiter}"*}"
        else
            primary="$message"
        fi
        # Print the formatted message
        printf "%b%s%b\n" "${color}" "${primary}" "${reset}"
        printf "%b%s%b\n" "${color}" "${overflow}" "${reset}"
    fi

    # Print stack trace
    local indent=$(((width / 2) - ((longest_length + 28) / 2)))
    indent=$((indent < 0 ? 0 : indent))
    if [[ -z "${displayed_stack[*]}" ]]; then
        printf "%b[WARN ]%b Stack trace is empty.\n" "$fggld" "$reset" >&2
    else
        for ((i = ${#displayed_stack[@]} - 1, idx = 0; i >= 0; i--, idx++)); do
            IFS='|' read -r func line <<<"${displayed_stack[i]}"
            printf "%b%*s [%d] Function: %-*s Line: %4s%b\n" \
                "$color" "$indent" ">" "$idx" "$((longest_length + 2))" "$func" "$line" "$reset"
        done
    fi

    # Print footer
    printf "%s\n\n" "$footer"
}

# -----------------------------------------------------------------------------
# @brief Logs a warning message with optional details and stack trace.
# @details This function logs a warning message with color-coded formatting
#          and optional details. It adjusts the output to fit within the
#          terminal's width and supports message wrapping if the
#          `wrap_messages` function is available. If `WARN_STACK_TRACE` is set
#          to `true`, a stack trace is also logged.
#
# @param $1 [Optional] The primary warning message. Defaults to
#                      "A warning was raised on this line" if not provided.
# @param $@ [Optional] Additional details to include in the warning message.
#
# @global FALLBACK_SCRIPT_NAME The name of the script to use if the script
#                              name cannot be determined.
# @global FUNCNAME             Bash array containing the function call stack.
# @global BASH_LINENO          Bash array containing the line numbers of
#                              function calls in the stack.
# @global WRAP_DELIMITER       The delimiter used for separating wrapped
#                              message parts.
# @global WARN_STACK_TRACE     If set to `true`, a stack trace will be logged.
# @global COLUMNS              The terminal's column width, used to format
#                              the output.
#
# @return None.
#
# @example
# warn "Configuration file missing." "Please check /etc/config."
# warn "Invalid syntax in the configuration file."
#
# @note This function requires `tput` for terminal width detection and ANSI
#       formatting, with fallbacks for minimal environments.
# -----------------------------------------------------------------------------
warn() {
    # Initialize variables
    local script="${FALLBACK_SCRIPT_NAME:-unknown}" # This script's name
    local func_name="${FUNCNAME[1]:-main}"          # Calling function
    local caller_line=${BASH_LINENO[0]:-0}          # Calling line

    # Get valid error code
    local error_code
    if [[ -n "${1:-}" && "$1" =~ ^[0-9]+$ ]]; then
        error_code=$((10#$1)) # Convert to numeric
        shift
    else
        error_code=1 # Default to 1 if not numeric
    fi

    # Configurable delimiter
    local delimiter="${WRAP_DELIMITER:-␞}"

    # Get the primary message
    local message
    message=$(sed -E 's/^[[:space:]]*//;s/[[:space:]]*$//' <<<"${1:-A warning was raised on this line}")
    [[ $# -gt 0 ]] && shift

    # Process details
    local details
    details=$(sed -E 's/^[[:space:]]*//;s/[[:space:]]*$//' <<<"$*")

    # Recalculate terminal columns
    COLUMNS=$( (command -v tput >/dev/null && tput cols) || printf "80")
    COLUMNS=$((COLUMNS > 0 ? COLUMNS : 80)) # Ensure COLUMNS is a positive number
    local width
    width=${COLUMNS:-80} # Max console width

    # Escape sequences for colors and attributes
    local reset="\033[0m"        # Reset text
    local bold="\033[1m"         # Bold text
    local fggld="\033[38;5;220m" # Gold text
    local fgcyn="\033[36m"       # Cyan text
    local fgblu="\033[34m"       # Blue text

    # Format prefix
    format_prefix() {
        local color=${1:-"\033[0m"}
        local label="${2:-'[WARN ] [unknown:main:0]'}"
        # Create prefix
        printf "%b%b%s%b %b[%s:%s:%s]%b " \
            "${bold}" \
            "${color}" \
            "${label}" \
            "${reset}" \
            "${bold}" \
            "${script}" \
            "${func_name}" \
            "${caller_line}" \
            "${reset}"
    }

    # Generate prefixes
    local warn_prefix extd_prefix dets_prefix
    warn_prefix=$(format_prefix "$fggld" "[WARN ]")
    extd_prefix=$(format_prefix "$fgcyn" "[EXTND]")
    dets_prefix=$(format_prefix "$fgblu" "[DETLS]")

    # Strip ANSI escape sequences for length calculation
    local plain_warn_prefix adjusted_width
    plain_warn_prefix=$(printf "%s" "$warn_prefix" | sed -E 's/(\x1b\[[0-9;]*[a-zA-Z]|\x1b\([a-zA-Z])//g; s/^[[:space:]]*//; s/[[:space:]]*$//')
    adjusted_width=$((width - ${#plain_warn_prefix} - 1))

    # Fallback mechanism for `wrap_messages`
    local result primary overflow secondary
    if command -v wrap_messages >/dev/null 2>&1; then
        result=$(wrap_messages "$adjusted_width" "$message" "$details" || true)
        primary="${result%%"${delimiter}"*}"
        result="${result#*"${delimiter}"}"
        overflow="${result%%"${delimiter}"*}"
        secondary="${result#*"${delimiter}"}"
    else
        primary="$message"
        overflow=""
        secondary="$details"
    fi

    # Print the primary message
    printf "%s%s\n" "$warn_prefix" "$primary" >&2

    # Print overflow lines
    if [[ -n "$overflow" ]]; then
        while IFS= read -r line; do
            printf "%s%s\n" "$extd_prefix" "$line" >&2
        done <<<"$overflow"
    fi

    # Print secondary details
    if [[ -n "$secondary" ]]; then
        while IFS= read -r line; do
            printf "%s%s\n" "$dets_prefix" "$line" >&2
        done <<<"$secondary"
    fi

    # Execute stack trace if WARN_STACK_TRACE is enabled
    if [[ "${WARN_STACK_TRACE:-false}" == "true" ]]; then
        stack_trace "WARNING" "${message}" "${secondary}"
    fi
}

# -----------------------------------------------------------------------------
# @brief Terminates the script with a critical error message.
# @details This function is used to log a critical error message with optional
#          details and exit the script with the specified error code. It
#          supports formatting the output with ANSI color codes, dynamic
#          column widths, and optional multi-line message wrapping.
#
#          If the optional `wrap_messages` function is available, it will be
#          used to wrap and combine messages. Otherwise, the function falls
#          back to printing the primary message and details as-is.
#
# @param $1 [optional] Numeric error code. Defaults to 1.
# @param $2 [optional] Primary error message. Defaults to "Critical error".
# @param $@ [optional] Additional details to include in the error message.
#
# @global FALLBACK_SCRIPT_NAME The script name to use as a fallback.
# @global FUNCNAME             Bash array containing the call stack.
# @global BASH_LINENO          Bash array containing line numbers of the stack.
# @global WRAP_DELIMITER       Delimiter used when combining wrapped messages.
# @global COLUMNS              The terminal's column width, used to adjust
#                              message formatting.
#
# @return None. This function does not return.
# @exit Exits the script with the specified error code.
#
# @example
# die 127 "File not found" "Please check the file path and try again."
# die "Critical configuration error"
# -----------------------------------------------------------------------------
die() {
    # Initialize variables
    local script="${FALLBACK_SCRIPT_NAME:-unknown}" # This script's name
    local func_name="${FUNCNAME[1]:-main}"          # Calling function
    local caller_line=${BASH_LINENO[0]:-0}          # Calling line

    # Get valid error code
    if [[ -n "${1:-}" && "$1" =~ ^[0-9]+$ ]]; then
        error_code=$((10#$1)) # Convert to numeric
        shift
    else
        error_code=1 # Default to 1 if not numeric
    fi

    # Configurable delimiter
    local delimiter="${WRAP_DELIMITER:-␞}"

    # Process the primary message
    local message
    message=$(sed -E 's/^[[:space:]]*//;s/[[:space:]]*$//' <<<"${1:-Critical error}")

    # Only shift if there are remaining arguments
    [[ $# -gt 0 ]] && shift

    # Process details
    local details
    details=$(sed -E 's/^[[:space:]]*//;s/[[:space:]]*$//' <<<"$*")

    # Recalculate terminal columns
    COLUMNS=$( (command -v tput >/dev/null && tput cols) || printf "80")
    COLUMNS=$((COLUMNS > 0 ? COLUMNS : 80)) # Ensure COLUMNS is a positive number
    local width
    width=${COLUMNS:-80} # Max console width

    # Escape sequences as safe(r) alternatives to global tput values
    # General attributes
    local reset="\033[0m"
    local bold="\033[1m"
    # Foreground colors
    local fgred="\033[31m" # Red text
    local fgcyn="\033[36m" # Cyan text
    local fgblu="\033[34m" # Blue text

    # Format prefix
    format_prefix() {
        local color=${1:-"\033[0m"}
        local label="${2:-'[CRIT ] [unknown:main:0]'}"
        # Create prefix
        printf "%b%b%s%b %b[%s:%s:%s]%b " \
            "${bold}" \
            "${color}" \
            "${label}" \
            "${reset}" \
            "${bold}" \
            "${script}" \
            "${func_name}" \
            "${caller_line}" \
            "${reset}"
    }

    # Generate prefixes
    local crit_prefix extd_prefix dets_prefix
    crit_prefix=$(format_prefix "$fgred" "[CRIT ]")
    extd_prefix=$(format_prefix "$fgcyn" "[EXTND]")
    dets_prefix=$(format_prefix "$fgblu" "[DETLS]")

    # Strip ANSI escape sequences for length calculation
    local plain_crit_prefix adjusted_width
    plain_crit_prefix=$(printf "%s" "$crit_prefix" | sed -E 's/(\x1b\[[0-9;]*[a-zA-Z]|\x1b\([a-zA-Z])//g; s/^[[:space:]]*//; s/[[:space:]]*$//')
    adjusted_width=$((width - ${#plain_crit_prefix} - 1))

    # Fallback mechanism for `wrap_messages` since it is external
    local result primary overflow secondary
    if command -v wrap_messages >/dev/null 2>&1; then
        result=$(wrap_messages "$adjusted_width" "$message" "$details" || true)
        primary="${result%%"${delimiter}"*}"
        result="${result#*"${delimiter}"}"
        overflow="${result%%"${delimiter}"*}"
        secondary="${result#*"${delimiter}"}"
    else
        primary="$message"
        overflow=""
        secondary="$details"
    fi

    # Print the primary message
    printf "%s%s\n" "$crit_prefix" "$primary" >&2

    # Print overflow lines
    if [[ -n "$overflow" ]]; then
        while IFS= read -r line; do
            printf "%s%s\n" "$extd_prefix" "$line" >&2
        done <<<"$overflow"
    fi

    # Print secondary details
    if [[ -n "$secondary" ]]; then
        while IFS= read -r line; do
            printf "%s%s\n" "$dets_prefix" "$line" >&2
        done <<<"$secondary"
    fi

    # Execute stack trace
    stack_trace "CRITICAL" "${message}" "${secondary}"

    # Exit with the specified error code
    exit "$error_code"
}

# -----------------------------------------------------------------------------
# @brief Add a dot (`.`) at the beginning of a string if it's missing.
# @details This function ensures the input string starts with a leading dot.
#          If the input string is empty, the function logs a warning and
#          returns an error code.
#
# @param $1 The input string to process.
#
# @return Outputs the modified string with a leading dot if it was missing.
# @retval 1 If the input string is empty.
#
# @example
# add_dot "example"   # Outputs ".example"
# add_dot ".example"  # Outputs ".example"
# add_dot ""          # Logs a warning and returns an error.
# -----------------------------------------------------------------------------
# shellcheck disable=SC2317
add_dot() {
    local debug
    debug=$(debug_start "$@")
    eval set -- "$(debug_filter "$@")"

    local input=${1:-} # Input string to process

    # Validate input
    if [[ -z "$input" ]]; then
        warn "Input to add_dot cannot be empty."
        debug_end "$debug"
        return 1
    fi

    # Add a leading dot if it's missing
    if [[ "$input" != .* ]]; then
        input=".$input"
    fi

    debug_end "$debug"
    printf "%s\n" "$input"
}

# -----------------------------------------------------------------------------
# @brief Removes a leading dot from the input string, if present.
# @details This function checks if the input string starts with a dot (`.`)
#          and removes it. If the input is empty, an error message is logged.
#          The function handles empty strings by returning an error and logging
#          an appropriate warning message.
#
# @param $1 [required] The input string to process.
#
# @return 0 on success, 1 on failure (when the input is empty).
#
# @example
# remove_dot ".hidden"  # Output: "hidden"
# remove_dot "visible"  # Output: "visible"
# -----------------------------------------------------------------------------
# shellcheck disable=SC2317
remove_dot() {
    local debug
    debug=$(debug_start "$@")
    eval set -- "$(debug_filter "$@")"

    local input=${1:-} # Input string to process

    # Validate input
    if [[ -z "$input" ]]; then
        warn "ERROR" "Input to remove_dot cannot be empty."
        debug_end "$debug"
        return 1
    fi

    # Remove the leading dot if present
    if [[ "$input" == *. ]]; then
        input="${input#.}"
    fi

    debug_end "$debug"
    printf "%s\n" "$input"
}

# -----------------------------------------------------------------------------
# @brief Adds a period to the end of the input string if it doesn't already
#        have one.
# @details This function checks if the input string has a trailing period.
#          If not, it appends one. If the input is empty, an error is logged.
#
# @param $1 [required] The input string to process.
#
# @return The input string with a period added at the end (if missing).
# @return 1 If the input string is empty.
#
# @example
# result=$(add_period "Hello")
# echo "$result"  # Output: "Hello."
# -----------------------------------------------------------------------------
# shellcheck disable=SC2317
add_period() {
    local debug
    debug=$(debug_start "$@")
    eval set -- "$(debug_filter "$@")"

    local input=${1:-} # Input string to process

    # Validate input
    if [[ -z "$input" ]]; then
        warn "Input to add_period cannot be empty."
        debug_end "$debug" # Next line must be a return/print/exit
        return 1
    fi

    # Add a trailing period if it's missing
    if [[ "$input" != *. ]]; then
        input="$input."
    fi

    debug_end "$debug"
    printf "%s\n" "$input"
}

# -----------------------------------------------------------------------------
# @brief Remove a trailing period (`.`) from a string if present.
# @details This function processes the input string and removes a trailing
#          period if it exists. If the input string is empty, the function logs
#          an error and returns an error code.
#
# @param $1 The input string to process.
#
# @return Outputs the modified string without a trailing period if one was
#         present.
# @retval 1 If the input string is empty.
#
# @example
# remove_period "example."  # Outputs "example"
# remove_period "example"   # Outputs "example"
# remove_period ""          # Logs an error and returns an error code.
# -----------------------------------------------------------------------------
# shellcheck disable=SC2317
remove_period() {
    local debug
    debug=$(debug_start "$@")
    eval set -- "$(debug_filter "$@")"

    local input=${1:-} # Input string to process

    # Validate input
    if [[ -z "$input" ]]; then
        warn "ERROR" "Input to remove_period cannot be empty."
        debug_end "$debug"
        return 1
    fi

    # Remove the trailing period if present
    if [[ "$input" == *. ]]; then
        input="${input%.}"
    fi

    debug_end "$debug"
    printf "%s\n" "$input"
}

# -----------------------------------------------------------------------------
# @brief Add a trailing slash (`/`) to a string if it's missing.
# @details This function ensures that the input string ends with a trailing
#          slash. If the input string is empty, the function logs an error and
#          returns an error code.
#
# @param $1 The input string to process.
#
# @return Outputs the modified string with a trailing slash if one was missing.
# @retval 1 If the input string is empty.
#
# @example
# add_slash "/path/to/directory"  # Outputs "/path/to/directory/"
# add_slash "/path/to/directory/" # Outputs "/path/to/directory/"
# add_slash ""                    # Logs an error and returns an error code.
# -----------------------------------------------------------------------------
# shellcheck disable=SC2317
add_slash() {
    local debug
    debug=$(debug_start "$@")
    eval set -- "$(debug_filter "$@")"

    local input="$1" # Input string to process

    # Validate input
    if [[ -z "${input:-}" ]]; then
        warn "ERROR" "Input to add_slash cannot be empty."
        debug_end "$debug"
        return 1
    fi

    # Add a trailing slash if it's missing
    if [[ "$input" != */ ]]; then
        input="$input/"
    fi

    debug_end "$debug"
    printf "%s\n" "$input"
}

# -----------------------------------------------------------------------------
# @brief Remove a trailing slash (`/`) from a string if present.
# @details This function ensures that the input string does not end with a
#          trailing slash. If the input string is empty, the function logs an
#          error and returns an error code.
#
# @param $1 The input string to process.
#
# @return Outputs the modified string without a trailing slash if one was
#         present.
# @retval 1 If the input string is empty.
#
# @example
# remove_slash "/path/to/directory/"  # Outputs "/path/to/directory"
# remove_slash "/path/to/directory"   # Outputs "/path/to/directory"
# remove_slash ""                     # Logs an error and returns an error code
# -----------------------------------------------------------------------------
# shellcheck disable=SC2317
remove_slash() {
    local debug
    debug=$(debug_start "$@")
    eval set -- "$(debug_filter "$@")"

    local input="$1" # Input string to process

    # Validate input
    if [[ -z "${input:-}" ]]; then
        warn "ERROR" "Input to remove_slash cannot be empty."
        debug_end "$debug"
        return 1
    fi

    # Remove the trailing slash if present
    if [[ "$input" == */ ]]; then
        input="${input%/}"
    fi

    debug_end "$debug"
    printf "%s\n" "$input"
}

# -----------------------------------------------------------------------------
# @brief Modify lines in a file based on a given suffix and action.
# @details This function searches for lines in a file that end with a given
#          suffix and either comments or uncomments them based on the specified
#          action. Commenting adds a "# " prefix if it is not already present,
#          while uncommenting removes the "#" and any following whitespace but
#          retains leading spaces.
#
# @param $1 Filename to process.
# @param $2 Search string (suffix to match at the end of lines).
# @param $3 Action to perform: "comment" to add "# ", "uncomment" to remove it.
#
# @global None.
#
# @throws Exits with an error if the file does not exist, an invalid action is
#         provided, or a temporary file cannot be created.
#
# @return 0 on success, non-zero on failure.
#
# @example
# modify_comment_lines "example.txt" ".log" "comment"
# modify_comment_lines "example.txt" ".log" "uncomment"
# -----------------------------------------------------------------------------
# shellcheck disable=SC2317
modify_comment_lines() {
    local debug
    debug=$(debug_start "$@")
    eval set -- "$(debug_filter "$@")"

    # Ensure all three arguments are provided
    if [[ -z "$1" || -z "$2" || -z "$3" ]]; then
        logE "Error: Missing required arguments."
        logE "Usage: modify_comment_lines 'example.txt' '.log' 'comment'"
        debug_end "$debug"
        return 1
    fi

    local filename="$1"
    local search_string="$2"
    local action="$3"

    if [[ ! -f "$filename" ]]; then
        debug_print "Error: File '$filename' not found." "$debug"
        debug_end "$debug"
        return 1
    fi

    if [[ "$action" != "comment" && "$action" != "uncomment" ]]; then
        debug_print "Error: Invalid action '$action'. Use 'comment' or 'uncomment'." "$debug"
        debug_end "$debug"
        return 1
    fi

    local temp_file
    temp_file=$(mktemp) || {
        debug_print "Error: Failed to create temp file." "$debug"
        debug_end "$debug"
        return 1
    }

    while IFS= read -r line; do
        if [[ "$line" =~ ${search_string}$ ]]; then
            if [[ "$action" == "comment" ]]; then
                if [[ ! "$line" =~ ^# ]]; then
                    echo "# $line" >>"$temp_file"
                    debug_print "Commenting: $line" "$debug"
                else
                    echo "$line" >>"$temp_file"
                fi
            elif [[ "$action" == "uncomment" ]]; then
                echo "${line#"${line%%[!# ]*}"}" >>"$temp_file"
                debug_print "Uncommenting: $line" "$debug"
            fi
        else
            echo "$line" >>"$temp_file"
        fi
    done <"$filename"

    mv "$temp_file" "$filename" || {
        debug_print "Error: Failed to update file." "$debug"
        debug_end "$debug"
        return 1
    }

    debug_end "$debug"
}

# -----------------------------------------------------------------------------
# @brief Replace a placeholder string in a file.
# @details This function searches for a given string within a file, where the
#          string is bordered by "%" characters (e.g., "%SEARCH_STRING%"). If
#          found, it replaces the entire placeholder (including "%" signs) with
#          the specified replacement string.
#
# @param $1 Path to the file to modify.
# @param $2 Search string (without % signs).
# @param $3 Replacement string.
#
# @global None.
#
# @throws Exits with an error if the file does not exist or cannot be modified.
#
# @return 0 on success, non-zero on failure.
#
# @example
# replace_string_in_script "script.sh" "PLACEHOLDER" "new_value"
# -----------------------------------------------------------------------------
# shellcheck disable=SC2317
replace_string_in_script() {
    local debug
    debug=$(debug_start "$@")
    eval set -- "$(debug_filter "$@")"

    local file_path="$1"
    local search_string="$2"
    local replace_string="$3"

    if [[ ! -f "$file_path" ]]; then
        debug_print "Error: File '$file_path' not found." "$debug"
        debug_end "$debug"
        return 1
    fi

    local pattern="%${search_string}%"

    # Use sed to replace all occurrences of %SEARCH_STRING% with REPLACE_STRING
    sed -i "s|${pattern}|${replace_string}|g" "$file_path"

    debug_print "Replaced occurrences of '${pattern}' with '${replace_string}' in '$file_path'." "$debug"

    debug_end "$debug"
}

# -----------------------------------------------------------------------------
# @fn pause
# @brief Pauses execution until a single key is pressed.
# @details Displays the prompt “Press any key to continue…” and waits for
#          exactly one keystroke (no Enter required). It reads directly
#          from /dev/tty so it still works when the script’s stdin is
#          coming from a pipe (e.g. `curl … | bash`).
#
# @example
# pause
# -----------------------------------------------------------------------------
pause() {
    # Prompt the user
    printf "Press any key to continue..."
    # Read one character silently from the controlling terminal
    read -n1 -s -r -p "" </dev/tty || true
    # Newline after keypress
    printf "\n"
    return 0
}

############
### Print/Display Environment Functions
############

# -----------------------------------------------------------------------------
# @brief Print the system information to the log.
# @details Extracts and logs the system's name and version using information
#          from `/etc/os-release`. If the information cannot be extracted, logs
#          a warning message. Includes debug output when the `debug` argument is provided.
#
# @param $1 [Optional] Debug flag to enable detailed output (`debug`).
#
# @global None
#
# @return None
#
# @example
# print_system debug
# Outputs system information with debug logs enabled.
# -----------------------------------------------------------------------------
# shellcheck disable=SC2317
print_system() {
    local debug
    debug=$(debug_start "$@")
    eval set -- "$(debug_filter "$@")"

    # Declare local variables
    local system_name

    # Extract system name and version from /etc/os-release
    system_name=$(grep '^PRETTY_NAME=' /etc/os-release 2>/dev/null | cut -d '=' -f2 | tr -d '"')

    # Debug: Log extracted system name
    debug_print "Extracted system name: ${system_name:-<empty>}\n" "$debug"

    # Check if system_name is empty and log accordingly
    if [[ -z "${system_name:-}" ]]; then
        warn "System: Unknown (could not extract system information)."
        debug_print "System information could not be extracted." "$debug"
    else
        logI "System: $system_name." # Log the system information
        debug_print "Logged system information: $system_name" "$debug"
    fi

    debug_end "$debug"
    return 0
}

# -----------------------------------------------------------------------------
# @brief Print the script version and optionally log it.
# @details This function displays the version of the script stored in the global
#          variable `SEM_VER`. If called by `process_args`, it uses `printf` to
#          display the version; otherwise, it logs the version using `logI`.
#          If the debug flag is set to "debug," additional debug information
#          will be printed.
#
# @param $1 [Optional] Debug flag. Pass "debug" to enable debug output.
#
# @global THIS_SCRIPT The name of the script.
# @global SEM_VER The version of the script.
#
# @return None
#
# @example
# print_version debug
# -----------------------------------------------------------------------------
# shellcheck disable=SC2317
print_version() {
    local debug
    debug=$(debug_start "$@")
    eval set -- "$(debug_filter "$@")"

    # Check the name of the calling function
    local caller="${FUNCNAME[1]}"

    if [[ "$caller" == "process_args" ]]; then
        printf "%s: version %s\n" "$REPO_TITLE" "$SEM_VER" # Display the script name and version
    else
        if [[ "$THIS_SCRIPT" == "piped_script" ]]; then
            logI "Running ${REPO_TITLE}'s install script, version $SEM_VER."
        else
            logI "Running ${REPO_TITLE}'s '${THIS_SCRIPT}', version $SEM_VER"
        fi
    fi

    debug_end "$debug"
    return 0
}

############
### Check Environment Functions
############

# -----------------------------------------------------------------------------
# @brief Determine the script's execution context.
# @details Identifies how the script was executed, returning one of the
#          predefined context codes. Handles errors gracefully and outputs
#          additional debugging information when the "debug" argument is
#          passed.
#
# Context Codes:
#   - `0`: Script executed via pipe.
#   - `1`: Script executed with `bash` in an unusual way.
#   - `2`: Script executed directly (local or from PATH).
#   - `3`: Script executed from within a GitHub repository.
#   - `4`: Script executed from a PATH location.
#
# @param $1 [Optional] Pass "debug" to enable verbose logging for debugging
#                      purposes.
#
# @throws Exits with an error if the script path cannot be resolved or
#         directory traversal exceeds the maximum depth.
#
# @return Returns a context code (described above) indicating the script's
#         execution context.
# # -----------------------------------------------------------------------------
determine_execution_context() {
    local debug
    debug=$(debug_start "$@")
    eval set -- "$(debug_filter "$@")"

    local script_path # Full path of the script
    local current_dir # Temporary variable to traverse directories

    # Check if the script is executed via pipe
    if [[ "$0" == "bash" ]]; then
        if [[ -p /dev/stdin ]]; then
            debug_print "Execution context: Script executed via pipe." "$debug"
            printf "0\n" # Execution via pipe
            debug_end "$debug"
            return 0
        else
            warn "Unusual bash execution detected."
            printf "1\n" # Unusual bash execution
            debug_end "$debug"
            return 0
        fi
    fi

    # Get the script path
    script_path=$(realpath "$0" 2>/dev/null) || script_path=$(pwd)/$(basename "$0")
    if [[ ! -f "$script_path" ]]; then
        debug_end "$debug"
        die 1 "Unable to resolve script path: $script_path"
    fi
    debug_print "Resolved script path: $script_path" "$debug"

    # Initialize current_dir with the directory part of script_path
    current_dir="${script_path%/*}"
    current_dir="${current_dir:-.}"

    # Safeguard against invalid current_dir during initialization
    if [[ ! -d "$current_dir" ]]; then
        debug_end "$debug"
        die 1 "Invalid starting directory: $current_dir"
    fi

    # Check if the current directory is inside a Git repository
    if git rev-parse --is-inside-work-tree >/dev/null 2>&1; then
        debug_print "Script executed from inside a git repo." "$debug"
        printf "3\n" # Unusual bash execution
        debug_end "$debug"
        return 0
    fi

    # Check if the script is executed from a PATH location
    local resolved_path
    resolved_path=$(command -v "$(basename "$0")" 2>/dev/null)
    if [[ "$resolved_path" == "$script_path" ]]; then
        debug_print "Script executed from a PATH location: $resolved_path." "$debug"
        printf "4\n" # Executed from a PATH location
        debug_end "$debug"
        return 0
    fi

    # Default: Direct execution from the local filesystem
    debug_print "Default context: Script executed directly." "$debug"

    debug_end "$debug"
    printf "2\n" && return 0
}

# -----------------------------------------------------------------------------
# @brief Handle the execution context of the script.
# @details Determines the script's execution context by invoking
#          `determine_execution_context` and sets global variables based on
#          the context. Outputs debug information if the "debug" argument is
#          passed. Provides safeguards for unknown or invalid context codes.
#
# @param $1 [Optional] Pass "debug" to enable verbose logging for debugging
#                      purposes.
#
# @throws Exits with an error if an invalid context code is returned.
#
# @return None
# -----------------------------------------------------------------------------
handle_execution_context() {
    local debug
    debug=$(debug_start "$@")
    eval set -- "$(debug_filter "$@")"

    # Call determine_execution_context and capture its output
    local context
    context=$(determine_execution_context "$debug")

    # Validate the context
    if ! [[ "$context" =~ ^[0-4]$ ]]; then
        debug_end "$debug"
        die 1 "Invalid context code returned: $context"
    fi

    # Initialize and set global variables based on the context
    case $context in
    0)
        THIS_SCRIPT="piped_script"
        IS_REPO=false
        debug_print "Execution context: Script was piped (e.g., 'curl url | sudo bash')." "$debug"
        ;;
    1)
        THIS_SCRIPT="piped_script"
        IS_REPO=false
        warn "Execution context: Script run with 'bash' in an unusual way."
        ;;
    2)
        THIS_SCRIPT=$(basename "$0")
        IS_REPO=false
        debug_print "Execution context: Script executed directly from $THIS_SCRIPT." "$debug"
        ;;
    3)
        THIS_SCRIPT=$(basename "$0")
        IS_REPO=true
        debug_print "Execution context: Script is within a GitHub repository." "$debug"
        ;;
    4)
        THIS_SCRIPT=$(basename "$0")
        IS_REPO=false
        debug_print "Execution context: Script executed from a PATH location ($(command -v "$THIS_SCRIPT"))" "$debug"
        ;;
    *)
        debug_end "$debug"
        die 99 "Unknown execution context."
        ;;
    esac

    debug_end "$debug"
    return 0
}

# -----------------------------------------------------------------------------
# @brief Enforce that the script is run directly with `sudo`.
# @details Ensures the script is executed with `sudo` privileges and not:
#          - From a `sudo su` shell.
#          - As the root user directly.
#
# @global REQUIRE_SUDO Boolean indicating if `sudo` is required.
# @global SUDO_USER User invoking `sudo`.
# @global SUDO_COMMAND The command invoked with `sudo`.
# @global THIS_SCRIPT Name of the current script.
#
# @param $1 [Optional] Debug flag. Pass "debug" to enable debug output.
#
# @return None
# @exit 1 if the script is not executed correctly.
#
# @example
# enforce_sudo debug
# -----------------------------------------------------------------------------
# shellcheck disable=SC2317
enforce_sudo() {
    local debug
    debug=$(debug_start "$@")
    eval set -- "$(debug_filter "$@")"

    if [[ "$REQUIRE_SUDO" == true ]]; then
        if [[ "$EUID" -eq 0 && -n "$SUDO_USER" && "$SUDO_COMMAND" == *"$0"* ]]; then
            debug_print "Sudo conditions met. Proceeding." "$debug"
            # Script is properly executed with `sudo`
        elif [[ "$EUID" -eq 0 && -n "$SUDO_USER" ]]; then
            debug_print "Script run from a root shell. Exiting." "$debug"
            die 1 "This script should not be run from a root shell." \
                "Run it with 'sudo $THIS_SCRIPT' as a regular user."
        elif [[ "$EUID" -eq 0 ]]; then
            debug_print "Script run as root. Exiting." "$debug"
            die 1 "This script should not be run as the root user." \
                "Run it with 'sudo $THIS_SCRIPT' as a regular user."
        else
            debug_print "Script not run with sudo. Exiting." "$debug"
            die 1 "This script requires 'sudo' privileges." \
                "Please re-run it using 'sudo $THIS_SCRIPT'."
        fi
    fi

    debug_print "Function parameters:" \
        "\n\t- REQUIRE_SUDO='${REQUIRE_SUDO:-(not set)}'" \
        "\n\t- EUID='$EUID'" \
        "\n\t- SUDO_USER='${SUDO_USER:-(not set)}'" \
        "\n\t- SUDO_COMMAND='${SUDO_COMMAND:-(not set)}'" "$debug"

    debug_end "$debug"
    return 0
}

# -----------------------------------------------------------------------------
# @brief Check for required dependencies and report any missing ones.
# @details Iterates through the dependencies listed in the global array
#          `DEPENDENCIES`, checking if each one is installed. Logs missing
#          dependencies and exits the script with an error code if any are
#          missing.
#
# @param $1 [Optional] Debug flag. Pass "debug" to enable debug output.
#
# @global DEPENDENCIES Array of required dependencies.
#
# @return None
# @exit 1 if any dependencies are missing.
#
# @example
# validate_depends debug
# -----------------------------------------------------------------------------
# shellcheck disable=SC2317
validate_depends() {
    local debug
    debug=$(debug_start "$@")
    eval set -- "$(debug_filter "$@")"

    # Declare local variables
    local missing=0 # Counter for missing dependencies
    local dep       # Iterator for dependencies

    # Iterate through dependencies
    for dep in "${DEPENDENCIES[@]}"; do
        if ! command -v "$dep" &>/dev/null; then
            warn "Missing dependency: $dep"
            ((missing++))
            debug_print "Missing dependency: $dep" "$debug"
        else
            debug_print "Found dependency: $dep" "$debug"
        fi
    done

    # Handle missing dependencies
    if ((missing > 0)); then
        debug_end "$debug"
        die 1 "Missing $missing dependencies. Install them and re-run the script."
    fi

    debug_print "All dependencies are present." "$debug"

    debug_end "$debug"
    return 0
}

# -----------------------------------------------------------------------------
# @brief Check the availability of critical system files.
# @details Verifies that each file listed in the `SYSTEM_READS` array exists
#          and is readable. Logs an error for any missing or unreadable files
#          and exits the script if any issues are found.
#
# @param $1 [Optional] Debug flag. Pass "debug" to enable debug output.
#
# @global SYSTEM_READS Array of critical system file paths to check.
#
# @return None
# @exit 1 if any required files are missing or unreadable.
#
# @example
# validate_sys_accs debug
# -----------------------------------------------------------------------------
# shellcheck disable=SC2317
validate_sys_accs() {
    local debug
    debug=$(debug_start "$@")
    eval set -- "$(debug_filter "$@")"

    # Declare local variables
    local missing=0 # Counter for missing or unreadable files
    local file      # Iterator for files

    # Iterate through system files
    for file in "${SYSTEM_READS[@]}"; do
        if [[ ! -r "$file" ]]; then
            warn "Missing or unreadable file: $file"
            ((missing++))
            debug_print "Missing or unreadable file: $file" "$debug"
        else
            debug_print "File is accessible: $file" "$debug"
        fi
    done

    # Handle missing files
    if ((missing > 0)); then
        debug_end "$debug"
        die 1 "Missing or unreadable $missing critical system files."
    fi

    debug_print "All critical system files are accessible." "$debug"

    debug_end "$debug"
    return 0
}

# -----------------------------------------------------------------------------
# @brief Validate the existence of required environment variables.
# @details Checks if the environment variables specified in the `ENV_VARS`
#          array are set. Logs any missing variables and exits the script if
#          any are missing.
#
# @param $1 [Optional] Debug flag. Pass "debug" to enable debug output.
#
# @global ENV_VARS Array of required environment variables.
#
# @return None
# @exit 1 if any environment variables are missing.
#
# @example
# validate_env_vars debug
# -----------------------------------------------------------------------------
# shellcheck disable=SC2317
validate_env_vars() {
    local debug
    debug=$(debug_start "$@")
    eval set -- "$(debug_filter "$@")"

    # Declare local variables
    local missing=0 # Counter for missing environment variables
    local var       # Iterator for environment variables

    # Iterate through environment variables
    for var in "${ENV_VARS[@]}"; do
        if [[ -z "${!var:-}" ]]; then
            printf "ERROR: Missing environment variable: %s\n" "$var" >&2
            ((missing++))
            debug_print "Missing environment variable: $var" "$debug"
        else
            debug_print "Environment variable is set: $var=${!var}" "$debug"
        fi
    done

    # Handle missing variables
    if ((missing > 0)); then
        printf "ERROR: Missing %d required environment variables. Ensure all required environment variables are set and re-run the script.\n" "$missing" >&2
        debug_end "$debug"
        exit 1
    fi

    debug_end "$debug"
    return 0
}

# -----------------------------------------------------------------------------
# @brief Check if the script is running in a Bash shell.
# @details Ensures the script is executed with Bash, as it may use Bash-
#          specific features. If the "debug" argument is passed, detailed
#          logging will be displayed for each check.
#
# @param $1 [Optional] "debug" to enable verbose output for all checks.
#
# @global BASH_VERSION The version of the Bash shell being used.
#
# @return None
# @exit 1 if not running in Bash.
#
# @example
# check_bash
# check_bash debug
# -----------------------------------------------------------------------------
# shellcheck disable=SC2317
check_bash() {
    local debug
    debug=$(debug_start "$@")
    eval set -- "$(debug_filter "$@")"

    # Ensure the script is running in a Bash shell
    if [[ -z "${BASH_VERSION:-}" ]]; then
        debug_end "$debug"
        die 1 "This script requires Bash. Please run it with Bash."
    fi

    debug_end "$debug"
    return 0
}

# -----------------------------------------------------------------------------
# @brief Check if the current Bash version meets the minimum required version.
# @details Compares the current Bash version against a required version
#          specified in the global variable `MIN_BASH_VERSION`. If
#          `MIN_BASH_VERSION` is "none", the check is skipped. Outputs debug
#          information if enabled.
#
# @param $1 [Optional] "debug" to enable verbose output for this check.
#
# @global MIN_BASH_VERSION Minimum required Bash version (e.g., "4.0") or
#                          "none".
# @global BASH_VERSINFO Array containing the major and minor versions of the
#         running Bash.
#
# @return None
# @exit 1 if the Bash version is insufficient.
#
# @example
# check_sh_ver
# check_sh_ver debug
# -----------------------------------------------------------------------------
# shellcheck disable=SC2317
check_sh_ver() {
    local debug
    debug=$(debug_start "$@")
    eval set -- "$(debug_filter "$@")"

    local required_version="${MIN_BASH_VERSION:-none}"

    # If MIN_BASH_VERSION is "none", skip version check
    if [[ "$required_version" == "none" ]]; then
        debug_print "Bash version check is disabled (MIN_BASH_VERSION='none')." "$debug"
    else
        debug_print "Minimum required Bash version is set to '$required_version'." "$debug"

        # Extract the major and minor version components from the required version
        local required_major="${required_version%%.*}"
        local required_minor="${required_version#*.}"
        required_minor="${required_minor%%.*}"

        # Log current Bash version for debugging
        debug_print "Current Bash version is ${BASH_VERSINFO[0]}.${BASH_VERSINFO[1]}." "$debug"

        # Compare the current Bash version with the required version
        if ((BASH_VERSINFO[0] < required_major || (\
            BASH_VERSINFO[0] == required_major && BASH_VERSINFO[1] < required_minor))); then
            debug_end "$debug"
            die 1 "This script requires Bash version $required_version or newer."
        fi
    fi

    debug_end "$debug"
    return 0
}

# -----------------------------------------------------------------------------
# @brief Check system bitness compatibility.
# @details Validates whether the current system's bitness matches the supported
#          configuration. Outputs debug information if debug mode is enabled.
#
# @param $1 [Optional] "debug" to enable verbose output for the check.
#
# @global SUPPORTED_BITNESS Specifies the bitness supported by the script
#         ("32", "64", or "both").
#
# @return None
# @exit 1 if the system bitness is unsupported.
#
# @example
# check_bitness
# check_bitness debug
# -----------------------------------------------------------------------------
# shellcheck disable=SC2317
check_bitness() {
    local debug
    debug=$(debug_start "$@")
    eval set -- "$(debug_filter "$@")"

    local bitness # Stores the detected bitness of the system.

    # Detect the system bitness
    bitness=$(getconf LONG_BIT)

    # Debugging: Detected system bitness
    debug_print "Detected system bitness: $bitness-bit." "$debug"

    case "$SUPPORTED_BITNESS" in
    "32")
        debug_print "Script supports only 32-bit systems." "$debug"
        if [[ "$bitness" -ne 32 ]]; then
            debug_end "$debug"
            die 1 "Only 32-bit systems are supported. Detected $bitness-bit system."
        fi
        ;;
    "64")
        debug_print "Script supports only 64-bit systems." "$debug"
        if [[ "$bitness" -ne 64 ]]; then
            debug_end "$debug"
            die 1 "Only 64-bit systems are supported. Detected $bitness-bit system."
        fi
        ;;
    "both")
        debug_print "Script supports both 32-bit and 64-bit systems." "$debug"
        ;;
    *)
        debug_print "Invalid SUPPORTED_BITNESS configuration: '$SUPPORTED_BITNESS'." "$debug"
        debug_end "$debug"
        die 1 "Configuration error: Invalid value for SUPPORTED_BITNESS ('$SUPPORTED_BITNESS')."
        ;;
    esac

    debug_end "$debug"
    return 0
}

# -----------------------------------------------------------------------------
# @brief Check Raspbian OS version compatibility.
# @details This function ensures that the Raspbian version is within the
#          supported range and logs an error if the compatibility check fails.
#
# @param $1 [Optional] "debug" to enable verbose output for this check.
#
# @global MIN_OS Minimum supported OS version.
# @global MAX_OS Maximum supported OS version (-1 indicates no upper limit).
# @global log_message Function for logging messages.
# @global die Function to handle critical errors and terminate the script.
#
# @return None Exits the script with an error code if the OS version is
#         incompatible.
#
# @example
# check_release
# check_release debug
# -----------------------------------------------------------------------------
# shellcheck disable=SC2317
check_release() {
    local debug
    debug=$(debug_start "$@")
    eval set -- "$(debug_filter "$@")"

    local ver # Holds the extracted version ID from /etc/os-release.

    # Ensure the file exists and is readable.
    if [[ ! -f /etc/os-release || ! -r /etc/os-release ]]; then
        die 1 "Unable to read /etc/os-release. Ensure this script is run on a compatible system."
    fi

    # Extract the VERSION_ID from /etc/os-release.
    if [[ -f /etc/os-release ]]; then
        ver=$(grep "VERSION_ID" /etc/os-release | awk -F "=" '{print $2}' | tr -d '"')
    else
        warn "File /etc/os-release not found."
        ver="unknown"
    fi
    debug_print "Raspbian version '$ver' detected." "$debug"

    # Ensure the extracted version is not empty.
    if [[ -z "${ver:-}" ]]; then
        debug_end "$debug"
        die 1 "VERSION_ID is missing or empty in /etc/os-release."
    fi

    # Check if the version is older than the minimum supported version.
    if [[ "$ver" -lt "$MIN_OS" ]]; then
        debug_end "$debug"
        die 1 "Raspbian version $ver is older than the minimum supported version ($MIN_OS)."
    fi

    # Check if the version is newer than the maximum supported version, if applicable.
    if [[ "$MAX_OS" -ne -1 && "$ver" -gt "$MAX_OS" ]]; then
        debug_end "$debug"
        die 1 "Raspbian version $ver is newer than the maximum supported version ($MAX_OS)."
    fi

    debug_end "$debug"
    return 0
}

# -----------------------------------------------------------------------------
# @brief Check if the detected Raspberry Pi model is supported.
# @details Reads the Raspberry Pi model from /proc/device-tree/compatible and
#          checks it against a predefined list of supported models. Logs an
#          error if the model is unsupported or cannot be detected. Optionally
#          outputs debug information about all models if `debug` is set to
#          `true`.
#
# @param $1 [Optional] "debug" to enable verbose output for all supported/
#                      unsupported models.
#
# @global SUPPORTED_MODELS Associative array of supported and unsupported
#         Raspberry Pi models.
# @global log_message Function for logging messages.
# @global die Function to handle critical errors and terminate the script.
#
# @return None Exits the script with an error code if the architecture is
#         unsupported.
#
# @example
# check_arch
# check_arch debug
# -----------------------------------------------------------------------------
# shellcheck disable=SC2317
check_arch() {
    local debug
    debug=$(debug_start "$@")
    eval set -- "$(debug_filter "$@")"

    local detected_model key full_name model chip
    local is_supported=false

    # Safely check if SUPPORTED_MODELS is set and if it allows all models
    if [[ "${SUPPORTED_MODELS[all]-}" == "Supported" ]]; then
        is_supported=true
        debug_print "All models are allowed, SUPPORTED_MODELS is set to 'all'" "$debug"
        debug_end "$debug"
        return 0
    fi

    # Read and process the compatible string
    if ! detected_model=$(tr '\0' '\n' </proc/device-tree/compatible 2>/dev/null | sed -n 's/raspberrypi,//p'); then
        debug_end "$debug"
        die 1 "Failed to read or process /proc/device-tree/compatible. Ensure compatibility."
    fi

    # Check if the detected model is empty
    if [[ -z "${detected_model:-}" ]]; then
        debug_end "$debug"
        die 1 "No Raspberry Pi model found in /proc/device-tree/compatible. This system may not be supported."
    fi
    debug_print "Detected model: $detected_model" "$debug"

    # Iterate through supported models to check compatibility
    for key in "${!SUPPORTED_MODELS[@]}"; do
        IFS='|' read -r full_name model chip <<<"$key"
        if [[ "$model" == "$detected_model" ]]; then
            if [[ "${SUPPORTED_MODELS[$key]}" == "Supported" ]]; then
                is_supported=true
                debug_print "Model: '$full_name' ($chip) is supported." "$debug"
            else
                debug_end "$debug"
                die 1 "Model: '$full_name' ($chip) is not supported."
            fi
            break
        fi
    done

    # Debug output of all models if requested
    if [[ "$debug" == "debug" ]]; then
        # Arrays to hold supported and unsupported models
        declare -a supported_models=()
        declare -a unsupported_models=()

        # Group the models into supported and unsupported
        for key in "${!SUPPORTED_MODELS[@]}"; do
            IFS='|' read -r full_name model chip <<<"$key"
            if [[ "${SUPPORTED_MODELS[$key]}" == "Supported" ]]; then
                supported_models+=("$full_name ($chip)")
            else
                unsupported_models+=("$full_name ($chip)")
            fi
        done

        # Sort and print supported models
        if [[ ${#supported_models[@]} -gt 0 ]]; then
            printf "[DEBUG] Supported models:\n" >&2
            for model in $(printf "%s\n" "${supported_models[@]}" | sort); do
                printf "\t- %s\n" "$model" >&2
            done
        fi

        # Sort and print unsupported models
        if [[ ${#unsupported_models[@]} -gt 0 ]]; then
            printf "[DEBUG] Unsupported models:\n" >&2
            for model in $(printf "%s\n" "${unsupported_models[@]}" | sort); do
                printf "\t- %s\n" "$model" >&2
            done
        fi
    fi

    # Log an error if no supported model was found
    if [[ "$is_supported" == false ]]; then
        debug_end "$debug"
        die 1 "Detected Raspberry Pi model '$detected_model' is not recognized or supported."
    fi

    debug_end "$debug"
    return 0
}

# -----------------------------------------------------------------------------
# @brief Validate proxy connectivity by testing a known URL.
# @details Uses `check_url` to verify connectivity through the provided proxy
#          settings.
#
# @param $1 [Optional] Proxy URL to validate (defaults to `http_proxy` or
#                      `https_proxy` if not provided).
# @param $2 [Optional] "debug" to enable verbose output for the proxy
#                      validation.
#
# @global http_proxy The HTTP proxy URL (if set).
# @global https_proxy The HTTPS proxy URL (if set).
#
# @return 0 if the proxy is functional, 1 otherwise.
#
# @example
# validate_proxy "http://myproxy.com:8080"
# validate_proxy debug
# -----------------------------------------------------------------------------
# shellcheck disable=SC2317
validate_proxy() {
    local debug
    debug=$(debug_start "$@")
    eval set -- "$(debug_filter "$@")"

    # Check if proxy_url is passed
    local proxy_url=""
    # Check if proxy_url is the first argument (if set)
    if [[ -n "$1" && "$1" =~ ^https?:// ]]; then
        # First argument is proxy_url
        proxy_url="$1"
        shift # Move to the next argument
    fi

    # Default to global proxy settings if no proxy is provided
    [[ -z "${proxy_url:-}" ]] && proxy_url="${http_proxy:-$https_proxy}"

    # Validate that a proxy is set
    if [[ -z "${proxy_url:-}" ]]; then
        warn "No proxy URL configured for validation."
        debug_end "$debug"
        return 1
    fi

    logI "Validating proxy: $proxy_url"

    # Test the proxy connectivity using check_url (passing the debug flag)
    if check_url "$proxy_url" "curl" "--silent --head --max-time 10 --proxy $proxy_url" "$debug"; then
        logI "Proxy $proxy_url is functional."
        debug_print "Proxy $proxy_url is functional." "$debug"
        debug_end "$debug"
        return 0
    else
        warn "Proxy $proxy_url is unreachable or misconfigured."
        debug_print "Proxy $proxy_url failed validation." "$debug"
        debug_end "$debug"
        return 1
    fi
}

# -----------------------------------------------------------------------------
# @brief Check connectivity to a URL using a specified tool.
# @details Attempts to connect to a given URL with `curl` or `wget` based on
#          the provided arguments. Ensures that the tool's availability is
#          checked and handles timeouts gracefully. Optionally prints debug
#          information if the "debug" flag is set.
#
# @param $1 The URL to test.
# @param $2 The tool to use for the test (`curl` or `wget`).
# @param $3 Options to pass to the testing tool (e.g., `--silent --head` for
#           `curl`).
# @param $4 [Optional] "debug" to enable verbose output during the check.
#
# @return 0 if the URL is reachable, 1 otherwise.
#
# @example
# check_url "http://example.com" "curl" "--silent --head" debug
# -----------------------------------------------------------------------------
# shellcheck disable=SC2317
check_url() {
    local debug
    debug=$(debug_start "$@")
    eval set -- "$(debug_filter "$@")"

    local url="$1"
    local tool="$2"
    local options="$3"

    # Validate inputs
    if [[ -z "${url:-}" ]]; then
        printf "ERROR: URL and tool parameters are required for check_url.\n" >&2
        debug_end "$debug"
        return 1
    fi

    # Check tool availability
    if ! command -v "$tool" &>/dev/null; then
        printf "ERROR: Tool '%s' is not installed or unavailable.\n" "$tool" >&2
        debug_end "$debug"
        return 1
    fi

    # Perform the connectivity check, allowing SSL and proxy errors
    local retval
    # shellcheck disable=2086
    if $tool $options "$url" &>/dev/null; then
        debug_print "Successfully connected to $#url using $tool." "$debug"
        retval=0
    else
        debug_print "Failed to connect to $url using $tool." "$debug"
        retval=1
    fi

    debug_end "$debug"
    return 0
}

# -----------------------------------------------------------------------------
# @brief Comprehensive internet and proxy connectivity check.
# @details Combines proxy validation and direct internet connectivity tests
#          using `check_url`. Validates proxy configuration first, then tests
#          connectivity with and without proxies. Outputs debug information if
#          enabled.
#
# @param $1 [Optional] "debug" to enable verbose output for all checks.
#
# @global http_proxy Proxy URL for HTTP (if set).
# @global https_proxy Proxy URL for HTTPS (if set).
# @global no_proxy Proxy exclusions (if set).
#
# @return 0 if all tests pass, 1 if any test fails.
#
# @example
# check_internet debug
# -----------------------------------------------------------------------------
# shellcheck disable=SC2317
check_internet() {
    local debug
    debug=$(debug_start "$@")
    eval set -- "$(debug_filter "$@")"

    local primary_url="http://google.com"
    local secondary_url="http://1.1.1.1"
    local proxy_valid=false

    # Validate proxy settings
    if [[ -n "${http_proxy:-}" || -n "${https_proxy:-}" ]]; then
        debug_print "Proxy detected. Validating proxy configuration." "$debug"
        if validate_proxy "$debug"; then # Pass debug flag to validate_proxy
            proxy_valid=true
            debug_print "Proxy validation succeeded." "$debug"
        else
            warn "Proxy validation failed. Proceeding with direct connectivity checks."
        fi
    fi

    # Check connectivity using curl
    if command -v curl &>/dev/null; then
        debug_print "curl is available. Testing internet connectivity using curl." "$debug"

        # Check with proxy
        if $proxy_valid && curl --silent --head --max-time 10 --proxy "${http_proxy:-${https_proxy:-}}" "$primary_url" &>/dev/null; then
            logI "Internet is available using curl with proxy."
            debug_print "curl successfully connected via proxy." "$debug"
            debug_end "$debug"
            return 0
        fi

        # Check without proxy
        if curl --silent --head --max-time 10 "$primary_url" &>/dev/null; then
            debug_print "curl successfully connected without proxy." "$debug"
            debug_end "$debug"
            return 0
        fi

        debug_print "curl failed to connect." "$debug"
    else
        debug_print "curl is not available." "$debug"
    fi

    # Check connectivity using wget
    if command -v wget &>/dev/null; then
        debug_print "wget is available. Testing internet connectivity using wget." "$debug"

        # Check with proxy
        if $proxy_valid && wget --spider --quiet --timeout=10 --proxy="${http_proxy:-${https_proxy:-}}" "$primary_url" &>/dev/null; then
            logI "Internet is available using wget with proxy."
            debug_print "wget successfully connected via proxy." "$debug"
            debug_end "$debug"
            return 0
        fi

        # Check without proxy
        if wget --spider --quiet --timeout=10 "$secondary_url" &>/dev/null; then
            logI "Internet is available using wget without proxy."
            debug_print "wget successfully connected without proxy." "$debug"
            debug_end "$debug"
            return 0
        fi

        debug_print "wget failed to connect." "$debug"
    else
        debug_print "wget is not available." "$debug"
    fi

    # Final failure message
    warn "No internet connection detected after all checks."
    debug_print "All internet connectivity tests failed." "$debug"
    debug_end "$debug"
    return 1
}

############
### Logging Functions
############

# -----------------------------------------------------------------------------
# @brief Pads a number with leading spaces to achieve the desired width.
# @details This function takes a number and a specified width, and returns the
#          number formatted with leading spaces if necessary. The number is
#          guaranteed to be a valid non-negative integer, and the width is
#          checked to ensure it is a positive integer. If "debug" is passed as
#          the second argument, it defaults the width to 4 and provides debug
#          information.
#
# @param $1 [required] The number to be padded (non-negative integer).
# @param $2 [optional] The width of the output (defaults to 4 if not provided).
#
# @return 0 on success.
#
# @example
# pad_with_spaces 42 6  # Output: "   42"
# pad_with_spaces 123 5  # Output: "  123"
# -----------------------------------------------------------------------------
# shellcheck disable=SC2317
pad_with_spaces() {
    local debug
    debug=$(debug_start "$@")
    eval set -- "$(debug_filter "$@")"

    # Declare locals
    local number="${1:-0}" # Input number (mandatory)
    local width="${2:-4}"  # Optional width (default is 4)

    # If the second parameter is "debug", adjust the arguments
    if [[ "$width" == "debug" ]]; then
        debug="$width"
        width=4 # Default width to 4 if "debug" was passed in place of width
    fi

    # Validate input for the number
    if [[ -z "${number:-}" || ! "$number" =~ ^[0-9]+$ ]]; then
        die 1 "Input must be a valid non-negative integer."
    fi

    # Ensure the width is a positive integer
    if [[ ! "$width" =~ ^[0-9]+$ || "$width" -lt 1 ]]; then
        die 1 "Error: Width must be a positive integer."
    fi

    # Strip leading zeroes to prevent octal interpretation
    number=$((10#$number)) # Forces the number to be interpreted as base-10

    # Format the number with leading spaces and return it as a string
    printf "%${width}d\n" "$number"

    debug_end "$debug"
    return 0
}

# -----------------------------------------------------------------------------
# @brief Wraps a message into lines with ellipses for overflow or continuation.
# @details This function splits the message into lines, appending an ellipsis
#          for overflowed lines and prepending it for continuation lines. The
#          primary and secondary messages are processed separately and combined
#          with a delimiter.
#
# @param $1 [required] The message string to wrap.
# @param $2 [required] Maximum width of each line (numeric).
# @param $3 [optional] The secondary message string to include (defaults to
#                      an empty string).
#
# @global None.
#
# @throws None.
#
# @return A single string with wrapped lines and ellipses added as necessary.
#         The primary and secondary messages are separated by a delimiter.
#
# @example
# wrapped=$(wrap_messages "This is a long message" 50)
# echo "$wrapped"
# -----------------------------------------------------------------------------
# shellcheck disable=SC2317
wrap_messages() {
    local line_width=$1
    local primary=$2
    local secondary=${3:-}
    local delimiter="␞"

    # Validate input
    if [[ -z "$line_width" || ! "$line_width" =~ ^[0-9]+$ || "$line_width" -le 1 ]]; then
        printf "Error: Invalid line width '%s' in %s(). Must be a positive integer.\n" \
            "$line_width" "${FUNCNAME[0]}" >&2
        return 1
    fi

    # Inner function to wrap a single message
    wrap_message() {
        local message=$1
        local width=$2
        local result=()
        # Address faulty width with a min of 10
        local adjusted_width=$((width > 10 ? width - 1 : 10))

        while IFS= read -r line; do
            result+=("$line")
        done <<<"$(printf "%s\n" "$message" | fold -s -w "$adjusted_width")"

        for ((i = 0; i < ${#result[@]}; i++)); do
            result[i]=$(printf "%s" "${result[i]}" | sed 's/^[[:space:]]*//;s/[[:space:]]*$//')
            if ((i == 0)); then
                result[i]="${result[i]}…"
            elif ((i == ${#result[@]} - 1)); then
                result[i]="…${result[i]}"
            else
                result[i]="…${result[i]}…"
            fi
        done

        printf "%s\n" "${result[@]}"
    }

    # Process primary message
    local overflow=""
    if [[ ${#primary} -gt $line_width ]]; then
        local wrapped_primary
        wrapped_primary=$(wrap_message "$primary" "$line_width")
        overflow=$(printf "%s\n" "$wrapped_primary" | tail -n +2)
        primary=$(printf "%s\n" "$wrapped_primary" | head -n 1)
    fi

    # Process secondary message
    if [[ -n ${#secondary} && ${#secondary} -gt $line_width ]]; then
        secondary=$(wrap_message "$secondary" "$line_width")
    fi

    # Combine results
    printf "%s%b%s%b%s" \
        "$primary" \
        "$delimiter" \
        "$overflow" \
        "$delimiter" \
        "$secondary"
}

# -----------------------------------------------------------------------------
# @brief Log a message with optional details to the console and/or file.
# @details Handles combined logic for logging to console and/or file,
#          supporting optional details. If details are provided, they are
#          logged with an "[EXTENDED]" tag.
#
# @param $1 Timestamp of the log entry.
# @param $2 Log level (e.g., DEBUG, INFO, WARN, ERROR).
# @param $3 Color code for the log level.
# @param $4 Line number where the log entry originated.
# @param $5 The main log message.
# @param $6 [Optional] Additional details for the log entry.
#
# @global LOG_OUTPUT Specifies where to output logs ("console", "file", or
#         "both").
# @global LOG_FILE File path for log storage if `LOG_OUTPUT` includes "file".
# @global THIS_SCRIPT The name of the current script.
# @global RESET ANSI escape code to reset text formatting.
#
# @return None
# -----------------------------------------------------------------------------
# shellcheck disable=SC2317
print_log_entry() {
    local debug
    debug=$(debug_start "$@")
    eval set -- "$(debug_filter "$@")"

    # Declare local variables at the start of the function
    local timestamp="$1"
    local level="$2"
    local color="$3"
    local lineno="$4"
    local message="$5"

    # Skip logging if the message is empty
    if [[ -z "$message" ]]; then
        debug_end "$debug"
        return 1
    fi

    # Log to file if required
    if [[ "$LOG_OUTPUT" == "file" || "$LOG_OUTPUT" == "both" ]]; then
        printf "%s [%s] [%s:%d] %s\\n" "$timestamp" "$level" "$THIS_SCRIPT" "$lineno" "$message" >>"$LOG_FILE"
    fi

    # Log to console if required and USE_CONSOLE is true
    if [[ "$USE_CONSOLE" == "true" && ("$LOG_OUTPUT" == "console" || "$LOG_OUTPUT" == "both") ]]; then
        printf "%b[%s]%b %s\\n" "$color" "$level" "$RESET" "$message"
    fi

    debug_end "$debug"
    return 0
}

# -----------------------------------------------------------------------------
# @brief Generate a timestamp and line number for log entries.
#
# @details This function retrieves the current timestamp and the line number of
#          the calling script. If the optional debug flag is provided, it will
#          print debug information, including the function name, caller's name,
#          and the line number where the function was called.
#
# @param $1 [Optional] Debug flag. Pass "debug" to enable debug output.
#
# @return A pipe-separated string in the format: "timestamp|line_number".
#
# @example
# prepare_log_context "debug"
# -----------------------------------------------------------------------------
# shellcheck disable=SC2317
prepare_log_context() {
    local debug
    debug=$(debug_start "$@")
    eval set -- "$(debug_filter "$@")"

    local timestamp
    local lineno

    # Generate the current timestamp
    timestamp=$(date "+%Y-%m-%d %H:%M:%S")

    # Retrieve the line number of the caller
    lineno="${BASH_LINENO[2]}"

    # Pass debug flag to pad_with_spaces
    lineno=$(pad_with_spaces "$lineno" "$debug") # Pass debug flag

    # Return the pipe-separated timestamp and line number
    printf "%s|%s\n" "$timestamp" "$lineno"

    debug_end "$debug"
    return 0
}

# -----------------------------------------------------------------------------
# @brief Log a message with the specified log level.
# @details Logs messages to both the console and/or a log file, depending on
#          the configured log output. The function uses the `LOG_PROPERTIES`
#          associative array to determine the log level, color, and severity.
#          If the "debug" argument is provided, debug logging is enabled for
#          additional details.
#
# @param $1 Log level (e.g., DEBUG, INFO, ERROR). The log level controls the
#           message severity.
# @param $2 Main log message to log.
# @param $3 [Optional] Debug flag. Pass "debug" to enable debug output.
#
# @global LOG_LEVEL The current logging verbosity level.
# @global LOG_PROPERTIES Associative array defining log level properties, such
#         as severity and color.
# @global LOG_FILE Path to the log file (if configured).
# @global USE_CONSOLE Boolean flag to enable or disable console output.
# @global LOG_OUTPUT Specifies where to log messages ("file", "console",
#         "both").
#
# @return None
#
# @example
# log_message "INFO" "This is a message"
# log_message "INFO" "This is a message" "debug"
# -----------------------------------------------------------------------------
# shellcheck disable=SC2317
log_message() {
    local debug
    debug=$(debug_start "$@")
    eval set -- "$(debug_filter "$@")"

    # Ensure the calling function is log_message_with_severity()
    if [[ "${FUNCNAME[1]}" != "log_message_with_severity" ]]; then
        warn "log_message() can only be called from log_message_with_severity()."
        debug_end "$debug"
        return 1
    fi

    local level="UNSET"
    local message="<no message>"

    local context timestamp lineno custom_level color severity config_severity

    # Get level if it exists (must be one of the predefined values)
    if [[ -n "$1" && "$1" =~ ^(DEBUG|INFO|WARNING|ERROR|CRITICAL|EXTENDED)$ ]]; then
        level="$1"
        shift # Move to the next argument
    fi

    # Get message if it exists and is not "debug"
    if [[ -n "$1" ]]; then
        message="$1"
        shift # Move to the next argument
    fi

    # Validate the log level and message if needed
    if [[ "$level" == "UNSET" || -z "${LOG_PROPERTIES[$level]:-}" || "$message" == "<no message>" ]]; then
        warn "Invalid log level '$level' or empty message."
        debug_end "$debug"
        return 1
    fi

    # Prepare log context (timestamp and line number)
    context=$(prepare_log_context "$debug") # Pass debug flag to sub-function
    IFS="|" read -r timestamp lineno <<<"$context"

    # Extract log properties for the specified level
    IFS="|" read -r custom_level color severity <<<"${LOG_PROPERTIES[$level]}"

    # Check if all three values (custom_level, color, severity) were successfully parsed
    if [[ -z "$custom_level" || -z "$color" || -z "$severity" ]]; then
        warn "Malformed log properties for level '$level'. Using default values."
        custom_level="UNSET"
        color="$RESET"
        severity=0
    fi

    # Extract severity threshold for the configured log level
    IFS="|" read -r _ _ config_severity <<<"${LOG_PROPERTIES[$LOG_LEVEL]}"

    # Check for valid severity level
    if [[ -z "$config_severity" || ! "$config_severity" =~ ^[0-9]+$ ]]; then
        warn "Malformed severity value for level '$LOG_LEVEL'."
        debug_end "$debug"
        return 1
    fi

    # Skip logging if the message's severity is below the configured threshold
    if ((severity < config_severity)); then
        debug_end "$debug"
        return 0
    fi

    # Call print_log_entry to handle actual logging (to file and console)
    print_log_entry "$timestamp" "$custom_level" "$color" "$lineno" "$message" "$debug"

    debug_end "$debug"
    return 0
}

# -----------------------------------------------------------------------------
# @brief Log a message with the specified severity level.
# @details This function logs messages at the specified severity level and
#          handles extended details and debug information if provided.
#
# @param $1 Severity level (e.g., DEBUG, INFO, WARNING, ERROR, CRITICAL).
# @param $2 Main log message.
# @param $3 [Optional] Extended details for the log entry.
# @param $4 [Optional] Debug flag. Pass "debug" to enable debug output.
#
# @return None
#
# @example
# log_message_with_severity "ERROR" /
#   "This is an error message" "Additional details" "debug"
# -----------------------------------------------------------------------------
# shellcheck disable=SC2317
log_message_with_severity() {
    local debug
    debug=$(debug_start "$@")
    eval set -- "$(debug_filter "$@")"

    # Exit if the calling function is not one of the allowed ones.
    # shellcheck disable=2076
    if [[ ! "logD logI logW logE logC logX" =~ "${FUNCNAME[1]}" ]]; then
        warn "Invalid calling function: ${FUNCNAME[1]}"
        debug_end "$debug"
        exit 1
    fi

    # Initialize variables
    local severity="INFO" # Default to INFO
    local message=""
    local extended_message=""

    # Get level if it exists (must be one of the predefined values)
    if [[ -n "$1" && "$1" =~ ^(DEBUG|INFO|WARNING|ERROR|CRITICAL|EXTENDED)$ ]]; then
        severity="$1"
    fi

    # Process arguments
    if [[ -n "$2" ]]; then
        message="$2"
    else
        warn "Message is required."
        debug_end "$debug"
        return 1
    fi

    if [[ -n "$3" ]]; then
        extended_message="$3"
    fi

    # Print debug information if the flag is set
    debug_print "Logging message at severity '$severity' with message='$message'." "$debug"
    debug_print "Extended message: '$extended_message'" "$debug"

    # Log the primary message
    log_message "$severity" "$message" "$debug"

    # Log the extended message if present
    if [[ -n "$extended_message" ]]; then
        logX "$extended_message" "$debug"
    fi

    debug_end "$debug"
    return 0
}

# -----------------------------------------------------------------------------
# @brief Logging wrapper functions for various severity levels.
# @details These functions provide shorthand access to
#          `log_message_with_severity()` with a predefined severity level. They
#          standardize the logging process by ensuring consistent severity
#          labels and argument handling.
#
# @param $1 [string] The primary log message. Must not be empty.
# @param $2 [optional, string] The extended message for additional details
#           (optional), sent to logX.
# @param $3 [optional, string] The debug flag. If set to "debug", enables
#           debug-level logging.
#
# @global None
#
# @return None
#
# @functions
# - logD(): Logs a message with severity level "DEBUG".
# - logI(): Logs a message with severity level "INFO".
# - logW(): Logs a message with severity level "WARNING".
# - logE(): Logs a message with severity level "ERROR".
# - logC(): Logs a message with severity level "CRITICAL".
# - logX(): Logs a message with severity level "EXTENDED".
#
# @example
#   logD "Debugging application startup."
#   logI "Application initialized successfully."
#   logW "Configuration file is missing a recommended value."
#   logE "Failed to connect to the database."
#   logC "System is out of memory and must shut down."
#   logX "Additional debug information for extended analysis."
# -----------------------------------------------------------------------------
# shellcheck disable=SC2317
logD() { log_message_with_severity "DEBUG" "${1:-}" "${2:-}" "${3:-}"; }
# shellcheck disable=SC2317
logI() { log_message_with_severity "INFO" "${1:-}" "${2:-}" "${3:-}"; }
# shellcheck disable=SC2317
logW() { log_message_with_severity "WARNING" "${1:-}" "${2:-}" "${3:-}"; }
# shellcheck disable=SC2317
logE() { log_message_with_severity "ERROR" "${1:-}" "${2:-}" "${3:-}"; }
# shellcheck disable=SC2317
logC() { log_message_with_severity "CRITICAL" "${1:-}" "${2:-}" "${3:-}"; }
# shellcheck disable=SC2317
logX() { log_message_with_severity "EXTENDED" "${1:-}" "${2:-}" "${3:-}"; }

# -----------------------------------------------------------------------------
# @brief Ensure the log file exists and is writable, with fallback to `/tmp` if
#        necessary.
# @details This function validates the specified log file's directory to ensure
#          it exists and is writable. If the directory is invalid or
#          inaccessible, it attempts to create it. If all else fails, the log
#          file is redirected to `/tmp`. A warning message is logged if
#          fallback is used.
#
# @param $1 [Optional] Debug flag. Pass "debug" to enable debug output.
#
# @global LOG_FILE Path to the log file (modifiable to fallback location).
# @global THIS_SCRIPT The name of the script (used to derive fallback log file
#         name).
#
# @return None
#
# @example
# init_log "debug"  # Ensures log file is created and available for writing
#                   # with debug output.
# -----------------------------------------------------------------------------
# shellcheck disable=SC2317
init_log() {
    local debug
    debug=$(debug_start "$@")
    eval set -- "$(debug_filter "$@")"

    local scriptname="${THIS_SCRIPT%%.*}" # Extract script name without extension
    local homepath log_dir fallback_log

    # Get the home directory of the current user
    homepath=$(
        getent passwd "${SUDO_USER:-$(whoami)}" | {
            IFS=':' read -r _ _ _ _ _ homedir _
            printf "%s" "$homedir"
        }
    )

    # Determine the log file location
    LOG_FILE="${LOG_FILE:-$homepath/$scriptname.log}"

    # Extract the log directory from the log file path
    log_dir="${LOG_FILE%/*}"

    # Check if the log directory exists and is writable
    debug_print "Checking if log directory '$log_dir' exists and is writable." "$debug"

    if [[ -d "$log_dir" && -w "$log_dir" ]]; then
        # Attempt to create the log file
        if ! touch "$LOG_FILE" &>/dev/null; then
            warn "Cannot create log file: $LOG_FILE"
            log_dir="/tmp"
        else
            # Change ownership of the log file if possible
            if [[ -n "${SUDO_USER:-}" && "${REQUIRE_SUDO:-true}" == "true" ]]; then
                chown "$SUDO_USER:$SUDO_USER" "$LOG_FILE" &>/dev/null || warn "Failed to set ownership to SUDO_USER: $SUDO_USER"
            else
                chown "$(whoami):$(whoami)" "$LOG_FILE" &>/dev/null || warn "Failed to set ownership to current user: $(whoami)"
            fi
        fi
    else
        log_dir="/tmp"
    fi

    # Fallback to /tmp if the directory is invalid
    if [[ "$log_dir" == "/tmp" ]]; then
        fallback_log="/tmp/$scriptname.log"
        LOG_FILE="$fallback_log"
        debug_print "Falling back to log file in /tmp: $LOG_FILE" "$debug"
        warn "Falling back to log file in /tmp: $LOG_FILE"
    fi

    # Attempt to create the log file in the fallback location
    if ! touch "$LOG_FILE" &>/dev/null; then
        debug_end "$debug"
        die 1 "Unable to create log file even in fallback location: $LOG_FILE"
    fi

    # Final debug message after successful log file setup
    debug_print "Log file successfully created at: $LOG_FILE" "$debug"

    readonly LOG_FILE
    export LOG_FILE

    debug_end "$debug"
    return 0
}

# -----------------------------------------------------------------------------
# @brief Retrieve the terminal color code or attribute.
#
# @details This function uses `tput` to retrieve a terminal color code or
#          attribute (e.g., `sgr0` for reset, `bold` for bold text). If the
#          attribute is unsupported by the terminal, it returns an empty
#          string.
#
# @param $1 The terminal color code or attribute to retrieve.
#
# @return The corresponding terminal value or an empty string if unsupported.
# -----------------------------------------------------------------------------
# shellcheck disable=SC2317
default_color() {
    local debug
    debug=$(debug_start "$@")
    eval set -- "$(debug_filter "$@")"

    tput "$@" 2>/dev/null || printf "\n" # Fallback to an empty string on error

    debug_end "$debug"
    return 0
}

# -----------------------------------------------------------------------------
# @brief Initialize terminal colors and text formatting.
# @details This function sets up variables for foreground colors, background
#          colors, and text formatting styles. It checks terminal capabilities
#          and provides fallback values for unsupported or non-interactive
#          environments.
#
# @param $1 [Optional] Debug flag. Pass "debug" to enable debug output.
#
# @return None
#
# @example
# init_colors "debug"  # Initializes terminal colors with debug output.
# -----------------------------------------------------------------------------
# shellcheck disable=SC2317
init_colors() {
    local debug
    debug=$(debug_start "$@")
    eval set -- "$(debug_filter "$@")"

    # General text attributes
    BOLD=$(default_color bold)
    DIM=$(default_color dim)
    SMSO=$(default_color smso)
    RMSO=$(default_color rmso)
    UNDERLINE=$(default_color smul)
    NO_UNDERLINE=$(default_color rmul)
    BLINK=$(default_color blink)
    NO_BLINK=$(default_color sgr0)
    ITALIC=$(default_color sitm)
    NO_ITALIC=$(default_color ritm)
    MOVE_UP=$(default_color cuu1)
    CLEAR_LINE=$(tput el)

    # Foreground colors
    FGBLK=$(default_color setaf 0)
    FGRED=$(default_color setaf 1)
    FGGRN=$(default_color setaf 2)
    FGYLW=$(default_color setaf 3)
    FGGLD=$(default_color setaf 220)
    FGBLU=$(default_color setaf 4)
    FGMAG=$(default_color setaf 5)
    FGCYN=$(default_color setaf 6)
    FGWHT=$(default_color setaf 7)
    FGRST=$(default_color setaf 9)
    FGRST=$(default_color setaf 39)

    # Background colors
    BGBLK=$(default_color setab 0)
    BGRED=$(default_color setab 1)
    BGGRN=$(default_color setab 2)
    BGYLW=$(default_color setab 3)
    BGGLD=$(default_color setab 220)
    [[ -z "$BGGLD" ]] && BGGLD="$BGYLW" # Fallback to yellow
    BGBLU=$(default_color setab 4)
    BGMAG=$(default_color setab 5)
    BGCYN=$(default_color setab 6)
    BGWHT=$(default_color setab 7)
    BGRST=$(default_color setab 9)

    # Reset all
    RESET=$(default_color sgr0)

    # Set variables as readonly
    # shellcheck disable=SC2034
    readonly RESET BOLD SMSO RMSO UNDERLINE NO_UNDERLINE DIM
    # shellcheck disable=SC2034
    readonly BLINK NO_BLINK ITALIC NO_ITALIC MOVE_UP CLEAR_LINE
    # shellcheck disable=SC2034
    readonly FGBLK FGRED FGGRN FGYLW FGBLU FGMAG FGCYN FGWHT FGRST FGGLD
    # shellcheck disable=SC2034
    readonly BGBLK BGRED BGGRN BGYLW BGBLU BGMAG BGCYN BGWHT BGRST

    debug_end "$debug"
    return 0
}

# -----------------------------------------------------------------------------
# @brief Generate a separator string for terminal output.
# @details Creates heavy or light horizontal rules based on terminal width.
#          Optionally outputs debug information if the debug flag is set.
#
# @param $1 Type of rule: "heavy" or "light".
# @param $2 [Optional] Debug flag. Pass "debug" to enable debug output.
#
# @return The generated rule string or error message if an invalid type is
#         provided.
#
# @example
# generate_separator "heavy"
# -----------------------------------------------------------------------------
# shellcheck disable=SC2317
generate_separator() {
    local debug
    debug=$(debug_start "$@")
    eval set -- "$(debug_filter "$@")"

    # Normalize separator type to lowercase
    local type="${1,,}"
    local width="${COLUMNS:-80}"

    # Validate separator type
    if [[ "$type" != "heavy" && "$type" != "light" ]]; then
        warn "Invalid separator type: '$1'. Must be 'heavy' or 'light'."
        debug_end "$debug"
        return 1
    fi

    # Generate the separator based on type
    case "$type" in
    heavy)
        # Generate a heavy separator (═)
        printf '═%.0s' $(seq 1 "$width")
        ;;
    light)
        # Generate a light separator (─)
        printf '─%.0s' $(seq 1 "$width")
        ;;
    *)
        # Handle invalid separator type
        warn "Invalid separator type: $type"
        debug_end "$debug"
        return 1
        ;;
    esac

    debug_end "$debug"
    return 0
}

# -----------------------------------------------------------------------------
# @brief Validate the logging configuration, including LOG_LEVEL.
# @details This function checks whether the current LOG_LEVEL is valid. If
#          LOG_LEVEL is not defined in the `LOG_PROPERTIES` associative array,
#          it defaults to "INFO" and displays a warning message.
#
# @param $1 [Optional] Debug flag. Pass "debug" to enable debug output.
#
# @global LOG_LEVEL The current logging verbosity level.
# @global LOG_PROPERTIES Associative array defining log level properties.
#
# @return void
#
# @example
# validate_log_level "debug"  # Enables debug output
# validate_log_level          # No debug output
# -----------------------------------------------------------------------------
# shellcheck disable=SC2317
validate_log_level() {
    local debug
    debug=$(debug_start "$@")
    eval set -- "$(debug_filter "$@")"

    # Ensure LOG_LEVEL is a valid key in LOG_PROPERTIES
    if [[ -z "${LOG_PROPERTIES[$LOG_LEVEL]:-}" ]]; then
        # Print error message if LOG_LEVEL is invalid
        warn "Invalid LOG_LEVEL '$LOG_LEVEL'. Defaulting to 'INFO'."
        LOG_LEVEL="INFO" # Default to "INFO"
    fi

    debug_end "$debug"
    return 0
}

# -----------------------------------------------------------------------------
# @brief Sets up the logging environment for the script.
#
# @details
# This function initializes terminal colors, configures the logging
# environment, defines log properties, and validates both the log level and
# properties. It must be called before any logging-related functions.
#
# - Initializes terminal colors using `init_colors`.
# - Sets up the log file and directory using `init_log`.
# - Defines global log properties (`LOG_PROPERTIES`), including severity
#   levels, colors, and labels.
# - Validates the configured log level and ensures all required log properties
#   are defined.
#
# @note This function should be called once during script initialization.
#
# @param $1 [Optional] Debug flag. Pass "debug" to enable debug output.
#
# @return void
# -----------------------------------------------------------------------------
# shellcheck disable=SC2317
setup_log() {
    local debug
    debug=$(debug_start "$@")
    eval set -- "$(debug_filter "$@")"

    # Initialize terminal colors
    init_colors "$debug"

    # Initialize logging environment
    init_log "$debug"

    # Define log properties (severity, colors, and labels)
    declare -gA LOG_PROPERTIES=(
        ["DEBUG"]="DEBUG|${FGCYN}|0"
        ["INFO"]="INFO |${FGGRN}|1"
        ["WARNING"]="WARN |${FGGLD}|2"
        ["ERROR"]="ERROR|${FGMAG}|3"
        ["CRITICAL"]="CRIT |${FGRED}|4"
        ["EXTENDED"]="EXTD |${FGBLU}|0"
    )

    # Debug message for log properties initialization
    if [[ "$debug" == "debug" ]]; then
        printf "[DEBUG] Log properties initialized:\n" >&2

        # Iterate through LOG_PROPERTIES to print each level with its color
        for level in DEBUG INFO WARNING ERROR CRITICAL EXTENDED; do
            IFS="|" read -r custom_level color severity <<<"${LOG_PROPERTIES[$level]}"
            printf "[DEBUG] %s: %b%s%b\n" "$level" "$color" "$custom_level" "$RESET" >&2
        done
    fi

    # Validate the log level and log properties
    validate_log_level "$debug"

    debug_end "$debug"
    return 0
}

# -----------------------------------------------------------------------------
# @brief Toggle the USE_CONSOLE variable on or off.
# @details This function updates the global USE_CONSOLE variable to either
#          "true" (on) or "false" (off) based on the input argument. It also
#          prints debug messages when the debug flag is passed.
#
# @param $1 The desired state: "on" (to enable console logging) or "off" (to
#           disable console logging).
# @param $2 [Optional] Debug flag. Pass "debug" to enable debug output.
#
# @global USE_CONSOLE The flag to control console logging.
#
# @return 0 on success, 1 on invalid input.
# -----------------------------------------------------------------------------
# shellcheck disable=SC2317
toggle_console_log() {
    local debug
    debug=$(debug_start "$@")
    eval set -- "$(debug_filter "$@")"

    # Declare local variables
    local state="${1,,}" # Convert input to lowercase for consistency

    # Validate $state
    if [[ "$state" != "on" && "$state" != "off" ]]; then
        warn "Invalid state: '$state'. Must be 'on' or 'off'."
        debug_end "$debug"
        return 1
    fi

    # Process the desired state
    case "$state" in
    on)
        USE_CONSOLE="true"
        debug_print "Console logging enabled. USE_CONSOLE='$USE_CONSOLE', CONSOLE_STATE='$CONSOLE_STATE'" "$debug"
        ;;
    off)
        USE_CONSOLE="false"
        debug_print "Console logging disabled. USE_CONSOLE='$USE_CONSOLE', CONSOLE_STATE='$CONSOLE_STATE'" "$debug"
        ;;
    *)
        warn "Invalid argument for toggle_console_log: $state"
        debug_end "$debug"
        return 1
        ;;
    esac

    debug_end "$debug"
    return 0
}

############
### Get Project Parameters Functions
############

# -----------------------------------------------------------------------------
# @brief Retrieve the Git owner or organization name from the remote URL.
# @details Attempts to dynamically fetch the Git repository's organization
#          name from the current Git process. If not available, uses the global
#          `$REPO_ORG` if set. If neither is available, returns "unknown".
#          Provides debugging output when the "debug" argument is passed.
#
# @param $1 [Optional] Pass "debug" to enable verbose debugging output.
#
# @global REPO_ORG If set, uses this as the repository organization.
#
# @return Prints the organization name if available, otherwise "unknown".
# @retval 0 Success: the organization name is printed.
# @retval 1 Failure: prints an error message to standard error if the
#           organization cannot be determined.
# -----------------------------------------------------------------------------
# shellcheck disable=SC2317
get_repo_org() {
    local debug
    debug=$(debug_start "$@")
    eval set -- "$(debug_filter "$@")"

    local repo_org
    local url

    # Attempt to retrieve organization dynamically from local Git environment
    url=$(git config --get remote.origin.url 2>/dev/null)
    if [[ -n "$url" ]]; then
        # Extract the owner or organization name from the Git URL
        repo_org=$(printf "%s" "$url" | sed -E 's#(git@|https://)([^:/]+)[:/]([^/]+)/.*#\3#')
        debug_print "Retrieved organization from local Git remote URL: $repo_org" "$debug"
    else
        warn "No remote origin URL retrieved."
    fi

    # If the organization is still empty, use $REPO_ORG (if set)
    if [[ -z "$repo_org" && -n "$REPO_ORG" ]]; then
        repo_org="$REPO_ORG"
        debug_print "Using global REPO_ORG: $repo_org" "$debug"
    fi

    # If organization is still empty, return "unknown"
    if [[ -z "$repo_org" ]]; then
        debug_print "Unable to determine organization. Returning 'unknown'." "$debug"
        repo_org="unknown"
    fi

    # Output the determined or fallback organization
    printf "%s\n" "$repo_org"

    debug_end "$debug"
    return 0
}

# -----------------------------------------------------------------------------
# @brief Retrieve the Git project name from the remote URL.
# @details Attempts to dynamically fetch the Git repository's name from the
#          current Git process. If not available, uses the global `$REPO_NAME`
#          if set. If neither is available, returns "unknown". Provides
#          debugging output when the "debug" argument is passed.
#
# @param $1 [Optional] Pass "debug" to enable verbose debugging output.
#
# @global REPO_NAME If set, uses this as the repository name.
#
# @return Prints the repository name if available, otherwise "unknown".
# @retval 0 Success: the repository name is printed.
# @retval 1 Failure: prints an error message to standard error if the
#         repository name cannot be determined.
# -----------------------------------------------------------------------------
# shellcheck disable=SC2317
get_repo_name() {
    local debug
    debug=$(debug_start "$@")
    eval set -- "$(debug_filter "$@")"

    local repo_name="${REPO_NAME:-}" # Use existing $REPO_NAME if set
    local url

    # Attempt to retrieve repository name dynamically from Git
    if [[ -z "$repo_name" ]]; then
        url=$(git config --get remote.origin.url 2>/dev/null)
        if [[ -n "$url" ]]; then
            # Extract the repository name and remove the ".git" suffix if present
            repo_name="${url##*/}"        # Remove everything up to the last `/`
            repo_name="${repo_name%.git}" # Remove the `.git` suffix
            debug_print "Retrieved repository name from remote URL: $repo_name" "$debug"
        fi
    fi

    # Use "unknown" if no repository name could be determined
    if [[ -z "$repo_name" ]]; then
        debug_print "Unable to determine repository name. Returning 'unknown'." "$debug"
        repo_name="unknown"
    fi

    # Output the determined or fallback repository name
    printf "%s\n" "$repo_name"

    debug_end "$debug"
    return 0
}

# -----------------------------------------------------------------------------
# @brief Convert a Git repository name to title case.
# @details Replaces underscores and hyphens with spaces and converts words to
#          title case.  Provides debugging output when the "debug" argument is
#          passed.
#
# @param $1 The Git repository name (e.g., "my_repo-name").
# @param $2 [Optional] Pass "debug" to enable verbose debugging output.
#
# @return The repository name in title case (e.g., "My Repo Name").
# @retval 0 Success: the converted repository name is printed.
# @retval 1 Failure: prints an error message to standard error.
#
# @throws Exits with an error if the repository name is empty.
# -----------------------------------------------------------------------------
# shellcheck disable=SC2317
repo_to_title_case() {
    local debug
    debug=$(debug_start "$@")
    eval set -- "$(debug_filter "$@")"

    local repo_name="${1:-}" # Input repository name
    local title_case         # Variable to hold the formatted name

    # Validate input
    if [[ -z "${repo_name:-}" ]]; then
        warn "Repository name cannot be empty."
        debug_end "$debug"
        return 1
    fi
    debug_print "Received repository name: $repo_name" "$debug"

    # Replace underscores and hyphens with spaces and convert to title case
    title_case=$(printf "%s" "$repo_name" | tr '_-' ' ' | awk '{for (i=1; i<=NF; i++) $i=toupper(substr($i,1,1)) substr($i,2)}1')

    local retval
    if [[ -n "${title_case:-}" ]]; then
        debug_print "Converted repository name to title case: $title_case" "$debug"
        printf "%s\n" "$title_case"
        retval=0
    else
        warn "Failed to convert repository name to title case."
        retval=1
    fi

    debug_end "$debug"
    return "$retval"
}

# -----------------------------------------------------------------------------
# @brief Retrieve the current Repo branch name or the branch this was detached
#        from.
# @details Attempts to dynamically fetch the branch name from the current Git
#          process. If not available, uses the global `$REPO_BRANCH` if set. If
#          neither is available, returns "unknown". Provides debugging output
#          when the "debug" argument is passed.
#
# @param $1 [Optional] Pass "debug" to enable verbose debugging output.
#
# @global REPO_BRANCH If set, uses this as the current Git branch name.
#
# @return Prints the branch name if available, otherwise "unknown".
# @retval 0 Success: the branch name is printed.
# @retval 1 Failure: prints an error message to standard error if the branch
#         name cannot be determined.
# -----------------------------------------------------------------------------
# shellcheck disable=SC2317
get_repo_branch() {
    local debug
    debug=$(debug_start "$@")
    eval set -- "$(debug_filter "$@")"

    local branch="${REPO_BRANCH:-}" # Use existing $REPO_BRANCH if set
    local detached_from

    # Attempt to retrieve branch name dynamically from Git
    if [[ -z "$branch" ]]; then
        branch=$(git rev-parse --abbrev-ref HEAD 2>/dev/null)
        if [[ -n "$branch" && "$branch" != "HEAD" ]]; then
            debug_print "Retrieved branch name from Git: $branch" "$debug"
        elif [[ "$branch" == "HEAD" ]]; then
            # Handle detached HEAD state: attempt to determine the source
            detached_from=$(git reflog show --pretty='%gs' | grep -oE 'checkout: moving from [^ ]+' | head -n 1 | awk '{print $NF}')
            if [[ -n "$detached_from" ]]; then
                branch="$detached_from"
                debug_print "Detached HEAD state. Detached from branch: $branch" "$debug"
            else
                debug_print "Detached HEAD state. Cannot determine the source branch." "$debug"
                branch="unknown"
            fi
        fi
    fi

    # Use "unknown" if no branch name could be determined
    if [[ -z "$branch" ]]; then
        debug_print "Unable to determine Git branch. Returning 'unknown'." "$debug"
        branch="unknown"
    fi

    # Output the determined or fallback branch name
    printf "%s\n" "$branch"

    debug_end "$debug"
    return 0
}

# -----------------------------------------------------------------------------
# @brief Get the most recent Git tag.
# @details Attempts to dynamically fetch the most recent Git tag from the
#          current Git process. If not available, uses the global `$GIT_TAG` if
#          set. If neither is available, returns "0.0.1". Provides debugging
#          output when the "debug" argument is passed.
#
# @param $1 [Optional] Pass "debug" to enable verbose debugging output.
#
# @global GIT_TAG If set, uses this as the most recent Git tag.
#
# @return Prints the tag name if available, otherwise "0.0.1".
# @retval 0 Success: the tag name is printed.
# -----------------------------------------------------------------------------
# shellcheck disable=SC2317
get_last_tag() {
    local debug
    debug=$(debug_start "$@")
    eval set -- "$(debug_filter "$@")"

    local tag

    # Attempt to retrieve the tag dynamically from Git
    tag=$(git describe --tags --abbrev=0 2>/dev/null)
    if [[ -n "$tag" ]]; then
        debug_print "Retrieved tag from Git: $tag" "$debug"
    else
        debug_print "No tag obtained from local repo." "$debug"
        # Try using GIT_TAG if it is set
        tag="${GIT_TAG:-}"
        # Fall back to "0.0.1" if both the local tag and GIT_TAG are unset
        if [[ -z "$tag" ]]; then
            tag="0.0.1"
            debug_print "No local tag and GIT_TAG is unset. Using fallback: $tag" "$debug"
        else
            debug_print "Using pre-assigned GIT_TAG: $tag" "$debug"
        fi
    fi

    # Output the tag
    printf "%s\n" "$tag"

    debug_end "$debug"
    return 0
}

# -----------------------------------------------------------------------------
# @brief Check if a tag follows semantic versioning.
# @details Validates if a given Git tag follows the semantic versioning format
#          (major.minor.patch). Provides debugging output when the "debug"
#          argument is passed.
#
# @param $1 The Git tag to validate.
# @param $2 [Optional] Pass "debug" to enable verbose debugging output.
#
# @return Prints "true" if the tag follows semantic versioning, otherwise
#         "false".
# @retval 0 Success: the validation result is printed.
# @retval 1 Failure: prints an error message to standard error if no tag is
#         provided.
# -----------------------------------------------------------------------------
# shellcheck disable=SC2317
is_sem_ver() {
    local debug
    debug=$(debug_start "$@")
    eval set -- "$(debug_filter "$@")"

    local tag="${1:-}"

    # Validate input
    if [[ -z "${tag:-}" ]]; then
        warn "Tag cannot be empty."
        debug_end "$debug"
        return 1
    fi

    debug_print "Validating tag: $tag" "$debug"

    # Check if the tag follows the semantic versioning format
    if [[ "$tag" =~ ^[0-9]+\.[0-9]+\.[0-9]+$ ]]; then
        debug_print "Tag $tag follows semantic versioning." "$debug"
        printf "true\n"
    else
        debug_print "Tag $tag does not follow semantic versioning." "$debug"
        printf "false\n"
    fi

    debug_end "$debug"
    return 0
}

# -----------------------------------------------------------------------------
# @brief Get the number of commits since the last tag.
# @details Counts commits since the provided Git tag using `git rev-list`. If
#          no tag is found, defaults to `0` commits. Debug messages are sent
#          only to `stderr`.
#
# @param $1 The Git tag to count commits from.
# @param $2 [Optional] Pass "debug" to enable verbose debugging output.
#
# @return The number of commits since the tag, or 0 if the tag does not exist.
# -----------------------------------------------------------------------------
# shellcheck disable=SC2317
get_num_commits() {
    local debug
    debug=$(debug_start "$@")
    eval set -- "$(debug_filter "$@")"

    local tag="${1:-}"

    if [[ -z "$tag" || "$tag" == "0.0.1" ]]; then
        debug_print "No valid tag provided. Assuming 0 commits." "$debug"
        printf "0\n"
        debug_end "$debug"
        return 1
    fi

    local commit_count
    commit_count=$(git rev-list --count "${tag}..HEAD" 2>/dev/null || echo 0)

    printf "%s\n" "$commit_count"

    debug_end "$debug"
    return 0
}

# -----------------------------------------------------------------------------
# @brief Get the short hash of the current Git commit.
# @details Retrieves the short hash of the current Git commit. Provides
#          debugging output when the "debug" argument is passed.
#
# @param $1 [Optional] Pass "debug" to enable verbose debugging output.
#
# @return Prints the short hash of the current Git commit.
# @retval 0 Success: the short hash is printed.
# @retval 1 Failure: prints an error message to standard error if unable to
#         retrieve the hash.
# -----------------------------------------------------------------------------
# shellcheck disable=SC2317
get_short_hash() {
    local debug
    debug=$(debug_start "$@")
    eval set -- "$(debug_filter "$@")"

    local short_hash
    short_hash=$(git rev-parse --short HEAD 2>/dev/null)
    if [[ -z "$short_hash" ]]; then
        debug_print "No short hash available. Using 'unknown'." "$debug"
        short_hash="unknown"
    else
        debug_print "Short hash of the current commit: $short_hash." "$debug"
    fi

    printf "%s\n" "$short_hash"

    debug_end "$debug"
    return 0
}

# -----------------------------------------------------------------------------
# @brief Check if there are uncommitted changes in the working directory.
# @details Checks for uncommitted changes in the current Git repository.
#          Provides debugging output when the "debug" argument is passed.
#
# @param $1 [Optional] Pass "debug" to enable verbose debugging output.
#
# @return Prints "true" if there are uncommitted changes, otherwise "false".
# @retval 0 Success: the dirty state is printed.
# @retval 1 Failure: prints an error message to standard error if unable to
#         determine the repository state.
# -----------------------------------------------------------------------------
# shellcheck disable=SC2317
get_dirty() {
    local debug
    debug=$(debug_start "$@")
    eval set -- "$(debug_filter "$@")"

    local changes

    # Check for uncommitted changes in the repository
    changes=$(git status --porcelain 2>/dev/null)

    if [[ -n "${changes:-}" ]]; then
        printf "true\n"
    else

        printf "false\n"
    fi

    if [[ -n "$changes" ]]; then
        debug_print "Changes detected." "$debug"
    else
        debug_print "No changes detected." "$debug"
    fi

    debug_end "$debug"
    return 0
}

# -----------------------------------------------------------------------------
# @brief Generate a version string based on the state of the Git repository.
# @details Constructs a semantic version string using the most recent Git tag,
#          current branch name, number of commits since the tag, the short hash
#          of the latest commit, and whether the working directory is dirty.
#          Provides debugging output when the "debug" argument is passed.
#
# @param $1 [Optional] Pass "debug" to enable verbose debugging output.
#
# @return Prints the generated semantic version string.
# @retval 0 Success: the semantic version string is printed.
# @retval 1 Failure: prints an error message to standard error if any required
#         Git information cannot be determined.
# -----------------------------------------------------------------------------
# shellcheck disable=SC2317
get_sem_ver() {
    local debug
    debug=$(debug_start "$@")
    eval set -- "$(debug_filter "$@")"

    local tag branch_name num_commits short_hash dirty version_string

    # Retrieve the most recent tag
    tag=$(get_last_tag "$debug")
    debug_print "Received tag: $tag from get_last_tag()." "$debug"
    if [[ -z "$tag" || "$tag" == "0.0.1" ]]; then
        debug_print "No semantic version tag found (or version is 0.0.1). Using script version: $GIT_TAG" "$debug"
        version_string="$GIT_TAG"
    else
        version_string="$tag"
    fi

    # Append branch name
    branch_name=$(get_repo_branch "$debug")
    version_string="$version_string-$branch_name"
    debug_print "Appended branch name to version: $branch_name" "$debug"

    # Append number of commits since the last tag
    num_commits=$(get_num_commits "$tag" "$debug")
    if [[ "$num_commits" -gt 0 ]]; then
        version_string="$version_string+$num_commits"
        debug_print "Appended commit count '$num_commits' to version." "$debug"
    fi

    # Append short hash of the current commit
    short_hash=$(get_short_hash "$debug")
    version_string="$version_string.$short_hash"
    debug_print "Appended short hash '$short_hash' to version." "$debug"

    # Check if the repository is dirty
    dirty=$(get_dirty "$debug")
    if [[ "$dirty" == "true" ]]; then
        version_string="$version_string-dirty"
        debug_print "Repository is dirty. Appended '-dirty' to version." "$debug"
    fi

    printf "%s\n" "$version_string"

    debug_end "$debug"
    return 0
}

# -----------------------------------------------------------------------------
# @brief Retrieves and sets repository-related project parameters.
# @details This function initializes and exports key repository variables
#          based on the execution context. If the script is running inside
#          a GitHub repository, it gathers metadata such as organization,
#          repository name, branch, and tags. Otherwise, it configures remote
#          URLs for accessing the repository.
#
# @global REPO_ORG The GitHub organization or user associated with the repository.
# @global REPO_NAME The name of the GitHub repository.
# @global REPO_BRANCH The active branch of the repository.
# @global GIT_TAG The latest Git tag (release) for the repository.
# @global SEM_VER The semantic version retrieved from the latest Git tag.
# @global LOCAL_REPO_DIR The local root directory of the repository.
# @global LOCAL_EXECUTABLES_DIR The path to the local executables directory.
# @global LOCAL_SYSTEMD_DIR The path to the local systemd configuration directory.
# @global LOCAL_CONFIG_DIR The path to the local configuration directory.
# @global LOCAL_WWW_DIR The path to the local web assets directory.
# @global GIT_RAW The raw GitHub content URL for downloading repository files.
# @global GIT_API The GitHub API URL for accessing repository information.
# @global GIT_CLONE The GitHub clone URL for checking out the repository.
#
# @param $1 Debug mode flag (optional).
#
# @throws Terminates the script if repository metadata cannot be retrieved.
# @throws Terminates the script if required directories do not exist.
#
# @return 0 on success, 1 on failure.
#
# @example
# get_proj_params "$debug"
# -----------------------------------------------------------------------------
# shellcheck disable=SC2317
get_proj_params() {
    local debug
    debug=$(debug_start "$@")
    eval set -- "$(debug_filter "$@")"

    if [[ "$IS_REPO" == "true" ]]; then
        debug_print "Configuring local mode with GitHub repository context." "$debug"

        # Retrieve repository details
        local retval=0 # Initialize return value

        REPO_ORG=$(get_repo_org "${debug}")
        retval=$((retval | $?))

        REPO_NAME=$(get_repo_name "${debug}")
        retval=$((retval | $?))

        REPO_BRANCH=$(get_repo_branch "${debug}")
        retval=$((retval | $?))

        GIT_TAG=$(get_last_tag "${debug}")
        retval=$((retval | $?))

        SEM_VER=$(get_sem_ver "${debug}")
        retval=$((retval | $?))

        if [[ $retval -ne 0 ]]; then
            debug_end "$debug"
            die 1 "Failed to retrieve repository parameters."
        fi

        # Get the root directory of the repository
        LOCAL_REPO_DIR=$(git rev-parse --show-toplevel 2>/dev/null)
        if [[ -z "${LOCAL_REPO_DIR:-}" ]]; then
            debug_end "$debug"
            die 1 "Not inside a valid Git repository. Ensure the repository is properly initialized."
        fi

        # Set local script paths based on repository structure
        LOCAL_WWW_DIR="$LOCAL_REPO_DIR/$UI_REPO_DIR/data"
        if [[ ! -d "${LOCAL_WWW_DIR:-}" ]]; then
            logD "HTML source directory $LOCAL_WWW_DIR (UI: $UI_REPO_DIR) does not exist."
            debug_end "$debug"
            die 1 "HTML source directory does not exist."
        fi

        LOCAL_CONFIG_DIR="$LOCAL_REPO_DIR/config"
        if [[ ! -d "${LOCAL_CONFIG_DIR:-}" ]]; then
            debug_end "$debug"
            die 1 "Configuration source directory does not exist."
        fi

        LOCAL_SYSTEMD_DIR="$LOCAL_REPO_DIR/systemd"
        if [[ ! -d "${LOCAL_SYSTEMD_DIR:-}" ]]; then
            debug_end "$debug"
            die 1 "systemd source directory does not exist."
        fi

        LOCAL_EXECUTABLES_DIR="${LOCAL_REPO_DIR}/executables"
        if [[ ! -d "${LOCAL_EXECUTABLES_DIR:-}" ]]; then
            debug_end "$debug"
            die 1 "Executables source directory does not exist."
        fi

        GIT_RAW="$GIT_RAW_BASE/$REPO_ORG/$REPO_NAME"
        GIT_API="$GIT_API_BASE/$REPO_ORG/$REPO_NAME"
        GIT_CLONE="$GIT_CLONE_BASE/$REPO_ORG/$REPO_NAME"

    else
        # Configure remote access URLs
        debug_print "Configuring remote mode." "$debug"
        if [[ -z "${REPO_ORG:-}" || -z "${REPO_NAME:-}" || -z "${REPO_BRANCH:-}" || -z "${GIT_TAG:-}" ]]; then
            debug_end "$debug"
            die 1 "Remote mode requires Git data to be set."
        fi

        SEM_VER="${SEM_VER:-0.0.1}"
        LOCAL_REPO_DIR="$USER_HOME/$REPO_NAME"
        LOCAL_EXECUTABLES_DIR="${LOCAL_REPO_DIR}/executables"
        LOCAL_SYSTEMD_DIR="${LOCAL_REPO_DIR}/systemd"
        LOCAL_CONFIG_DIR="${LOCAL_REPO_DIR}/config"
        LOCAL_WWW_DIR="${LOCAL_REPO_DIR}/${UI_REPO_DIR}/data"
        GIT_RAW="$GIT_RAW_BASE/$REPO_ORG/$REPO_NAME"
        GIT_API="$GIT_API_BASE/$REPO_ORG/$REPO_NAME"
        GIT_CLONE="$GIT_CLONE_BASE/$REPO_ORG/$REPO_NAME"
    fi

    # Export global variables for further use
    export REPO_ORG
    export REPO_NAME
    export REPO_BRANCH
    export GIT_TAG
    export SEM_VER
    export LOCAL_REPO_DIR
    export LOCAL_EXECUTABLES_DIR
    export LOCAL_SYSTEMD_DIR
    export LOCAL_CONFIG_DIR
    export LOCAL_WWW_DIR
    export GIT_RAW
    export GIT_API
    export GIT_CLONE

    # Debug output for exported variables
    debug_print "Exported REPO_ORG: $REPO_ORG" "$debug"
    debug_print "Exported REPO_NAME: $REPO_NAME" "$debug"
    debug_print "Exported REPO_BRANCH: $REPO_BRANCH" "$debug"
    debug_print "Exported GIT_TAG: $GIT_TAG" "$debug"
    debug_print "Exported SEM_VER: $SEM_VER" "$debug"
    debug_print "Exported LOCAL_REPO_DIR: $LOCAL_REPO_DIR" "$debug"
    debug_print "Exported LOCAL_EXECUTABLES_DIR: $LOCAL_EXECUTABLES_DIR" "$debug"
    debug_print "Exported LOCAL_SYSTEMD_DIR: $LOCAL_SYSTEMD_DIR" "$debug"
    debug_print "Exported LOCAL_CONFIG_DIR: $LOCAL_CONFIG_DIR" "$debug"
    debug_print "Exported LOCAL_WWW_DIR: $LOCAL_WWW_DIR" "$debug"
    debug_print "Exported GIT_RAW: $GIT_RAW" "$debug"
    debug_print "Exported GIT_API: $GIT_API" "$debug"
    debug_print "Exported GIT_CLONE: $GIT_CLONE" "$debug"

    debug_end "$debug"
    return 0
}

############
### Git Functions
############

# -----------------------------------------------------------------------------
# @brief Clones a GitHub repository to the specified local destination.
# @details This function clones the repository from the provided Git URL to the
#          specified local destination directory.
#
# @global GIT_CLONE The base URL for cloning the GitHub repository.
# @global USER_HOME The home directory of the user, used as the base for
#         storing files.
# @global REPO_NAME The name of the repository to clone.
#
# @throws Logs an error and returns non-zero if the repository cloning fails.
#
# @return None. Clones the repository into the local destination.
#
# @example
# git_clone
# -----------------------------------------------------------------------------
# shellcheck disable=SC2317
git_clone() {
    local debug
    debug=$(debug_start "$@")
    eval set -- "$(debug_filter "$@")"
    local clone_command dest_root retval
    dest_root="$LOCAL_REPO_DIR"
    retval=0
    # We need to runuser here because it needs to be done as pi (or current real user)
    clone_command="runuser -u $SUDO_USER -- git clone -b $REPO_BRANCH --recurse-submodules -j8 $GIT_CLONE $dest_root"

    debug_print "Ensuring destination directory does not exist: '$dest_root'" "$debug"
    if [[ -d "$dest_root" ]]; then
        logI "Destination directory already exists: '$dest_root'" "$debug"
        debug_end "$debug"
        return 0
    fi

    exec_command "Cloning repository '$GIT_CLONE'" "$clone_command" "$debug" || {
        warn "Failed to clone repository from '$GIT_CLONE' to '$dest_root'"
        debug_end "$debug"
        return 1
    }

    debug_end "$debug"
    return "$retval"
}

############
### Common Script Functions
############

# -----------------------------------------------------------------------------
# @brief Sets the system timezone interactively or logs if already set.
# @details If the current timezone is not GMT or BST, logs the current date and
#          time, and exits. Otherwise, prompts the user to confirm or
#          reconfigure the timezone. If the debug flag is passed, additional
#          information about the process is logged.
#
# @param $1 [Optional] Debug flag. Pass "debug" to enable detailed output.
#
# @global TERSE Indicates terse mode (skips interactive messages).
#
# @return None Logs the current timezone or adjusts it if necessary.
#
# @example
# set_time debug
# -----------------------------------------------------------------------------
# shellcheck disable=SC2317
set_time() {
    local debug
    debug=$(debug_start "$@")
    eval set -- "$(debug_filter "$@")"

    # Declare local variables
    local need_set=false
    local current_date tz yn

    # Get the current date and time
    current_date="$(date)"
    tz="$(date +%Z)"

    # Log and return if the timezone is not GMT or BST
    if [[ "$tz" != "GMT" && "$tz" != "BST" && "$tz" != "UTC" ]]; then
        need_set=true
        debug_print "Timezone '$tz' is neither GMT, BST, nor UTC" "$debug"
        debug_end "$debug"
        return 0
    fi

    # Check if the script is in terse mode
    if [[ "$TERSE" == "true" && "$need_set" == "true" ]]; then
        logW "Timezone detected as $tz, which may need to be updated."
        debug_end "$debug"
        return 1
    else
        logI "Timezone detected as $tz."
    fi

    # Inform the user about the current date and time
    logI "Timezone detected as $tz, which may need to be updated."

    # Prompt for confirmation or reconfiguration
    while true; do
        read -rp "Is this correct? [y/N]: " yn </dev/tty
        case "$yn" in
        [Yy]*)
            logI "Timezone confirmed on $current_date"
            debug_print "Timezone confirmed: $current_date" "$debug"
            break
            ;;
        [Nn]* | *)
            dpkg-reconfigure tzdata
            logI "Timezone reconfigured on $current_date"
            debug_print "Timezone reconfigured: $current_date" "$debug"
            break
            ;;
        esac
    done

    debug_end "$debug"
    return 0
}

# -----------------------------------------------------------------------------
# @brief Execute a new shell operation (departs this script).
# @details Executes or simulates a shell command based on the DRY_RUN flag.
#          Supports optional debugging to trace the execution process.
#
# @param $1 Name of the operation or process (for reference in logs).
# @param $2 The shell command to execute.
# @param $3 Optional debug flag ("debug" to enable debug output).
#
# @global FUNCNAME Used to fetch the current and caller function names.
# @global BASH_LINENO Used to fetch the calling line number.
# @global DRY_RUN When set, simulates command execution instead of running it.
#
# @throws Exits with a non-zero status if the command execution fails.
#
# @return None.
#
# @example
# DRY_RUN=true exec_new_shell "ListFiles" "ls -l" "debug"
# -----------------------------------------------------------------------------
# shellcheck disable=SC2317
exec_new_shell() {
    local debug
    debug=$(debug_start "$@")
    eval set -- "$(debug_filter "$@")"

    local exec_name="${1:-Unnamed Operation}"
    local exec_process="${2:-true}"

    # Debug information
    debug_print "exec_name: $exec_name" "$debug"
    debug_print " exec_process: $exec_process" "$debug"

    # Simulate command execution if DRY_RUN is enabled
    if [[ -n "$DRY_RUN" ]]; then
        printf "[✔] Simulating: '%s'.\n" "$exec_process"
        debug_end "$debug"
        exit_script 0 "$debug"
    fi

    # Validate the command
    if [[ "$exec_process" == "true" || "$exec_process" == "" ]]; then
        printf "[✔] Running: '%s'.\n" "$exec_process"
        debug_end "$debug"
        exec true
    elif ! command -v "${exec_process%% *}" >/dev/null 2>&1; then
        warn "'$exec_process' is not a valid command or executable."
        debug_end "$debug"
        die 1 "Invalid command: '$exec_process'"
    else
        # Execute the actual command
        printf "[✔] Running: '%s'.\n" "$exec_process"
        debug_print "Executing command: '$exec_process' in function '$func_name()' at line ${LINENO}." "$debug"
        exec $exec_process || die 1 "Command '${exec_process}' failed"
    fi

    debug_end "$debug"
    return 0
}

# -----------------------------------------------------------------------------
# @brief Executes a command in a separate Bash process.
# @details This function manages the execution of a shell command, handling the
#          display of status messages. It supports dry-run mode, where the
#          command is simulated without execution. The function prints success
#          or failure messages and handles the removal of the "Running" line
#          once the command finishes.
#
# @param exec_name The name of the command or task being executed.
# @param exec_process The command string to be executed.
# @param debug Optional flag to enable debug messages. Set to "debug" to
#              enable.
#
# @return Returns 0 if the command was successful, non-zero otherwise.
#
# @note The function supports dry-run mode, controlled by the DRY_RUN variable.
#       When DRY_RUN is true, the command is only simulated without actual
#       execution.
#
# @example
# exec_command "Test Command" "echo Hello World" "debug"
# -----------------------------------------------------------------------------
# shellcheck disable=SC2317
exec_command() {
    local debug
    debug=$(debug_start "$@")
    eval set -- "$(debug_filter "$@")"

    local exec_name="$1"
    local exec_process="$2"

    # Debug information
    debug_print "exec_name: $exec_name" "$debug"
    debug_print "exec_process: $exec_process" "$debug"

    # Basic status prefixes
    local running_pre="Running"
    local complete_pre="Complete"
    local failed_pre="Failed"

    # If DRY_RUN is enabled, show that in the prefix
    if [[ "$DRY_RUN" == "true" ]]; then
        running_pre+=" (dry)"
        complete_pre+=" (dry)"
        failed_pre+=" (dry)"
    fi
    running_pre+=":"
    complete_pre+=":"
    failed_pre+=":"

    # Print ephemeral “Running” line
    printf "%b[-]%b %s %s.\n" "${FGGLD}" "${RESET}" "$running_pre" "$exec_name"
    # Optionally ensure it shows up (especially if the command is super fast):
    sleep 0.02

    # If DRY_RUN == "true", skip real exec
    if [[ "$DRY_RUN" == "true" ]]; then
        # Move up & clear ephemeral line
        printf "%b%b" "$MOVE_UP" "$CLEAR_LINE"
        printf "%b[✔]%b %s %s.\n" "${FGGRN}" "${RESET}" "$complete_pre" "$exec_name"
        debug_end "$debug"
        return 0
    fi

    # Check if exec_process is a function or a command
    local status=0
    if declare -F "$exec_process" &>/dev/null; then
        # It's a function, pass remaining arguments to the function
        "$exec_process" "$@" "$debug" || status=$?
    else
        # It's a command, pass remaining arguments to the command
        bash -c "$exec_process" &>/dev/null || status=$?
    fi

    # Move up & clear ephemeral “Running” line
    printf "%b%b" "$MOVE_UP" "$CLEAR_LINE"

    # Print final success/fail
    if [[ $status -eq 0 ]]; then
        printf "%b[✔]%b %s %s.\n" "${FGGRN}" "${RESET}" "$complete_pre" "$exec_name"
    else
        printf "%b[✘]%b %s %s.\n" "${FGRED}" "${RESET}" "$failed_pre" "$exec_name"
        # If specifically “command not found” exit code:
        if [[ $status -eq 127 ]]; then
            warn "Command not found: $exec_process"
        else
            warn "Command failed with status $status: $exec_process"
        fi
    fi

    debug_end "$debug"
    return "$status"
}

# -----------------------------------------------------------------------------
# @brief Installs or upgrades all packages in the APT_PACKAGES list.
# @details Updates the package list and resolves broken dependencies before
#          proceeding. Accumulates errors for each failed package and logs a
#          summary at the end. Skips execution if the APT_PACKAGES array is
#          empty.
#
# @param $1 [Optional] Debug flag. Pass "debug" to enable detailed output.
#
# @global APT_PACKAGES List of packages to install or upgrade.
#
# @return 0 if all operations succeed, 1 if any operation fails.
#
# @example
# handle_apt_packages debug
# -----------------------------------------------------------------------------
# shellcheck disable=SC2317
handle_apt_packages() {
    local debug
    debug=$(debug_start "$@")
    eval set -- "$(debug_filter "$@")"

    # Check if APT_PACKAGES is empty
    if [[ ${#APT_PACKAGES[@]} -eq 0 ]]; then
        logI "No packages specified in APT_PACKAGES. Skipping package handling."
        debug_print "APT_PACKAGES is empty, skipping execution." "$debug"
        debug_end "$debug"
        return 0
    fi

    local package error_count=0 # Counter for failed operations

    logI "Updating and managing required packages (this may take a few minutes)."

    # Update package list and fix broken installs
    if ! exec_command "Update local package index" "apt-get update -y" "$debug"; then
        warn "Failed to update package list."
        ((error_count++))
    fi
    if ! exec_command "Fixing broken or incomplete package installations" "apt-get install -f -y" "$debug"; then
        warn "Failed to fix broken installs."
        ((error_count++))
    fi

    # Install or upgrade each package in the list
    for package in "${APT_PACKAGES[@]}"; do
        if dpkg-query -W -f='${Status}' "$package" 2>/dev/null | grep -q "install ok installed"; then
            if ! exec_command "Upgrade $package" "apt-get install --only-upgrade -y $package"; then
                warn "Failed to upgrade package: $package."
                ((error_count++))
            fi
        else
            if ! exec_command "Install $package" "apt-get install -y $package"; then
                warn "Failed to install package: $package."
                ((error_count++))
            fi
        fi
    done

    # Log summary of errors
    if ((error_count > 0)); then
        warn "APT package handling completed with $error_count errors."
        debug_print "APT package handling completed with $error_count errors." "$debug"
    else
        logI "APT package handling completed successfully."
        debug_print "APT package handling completed successfully." "$debug"
    fi

    debug_end "$debug"
    return "$error_count"
}

# -----------------------------------------------------------------------------
# @brief Handles script exit operations and logs the exit message.
# @details This function is designed to handle script exit operations by logging
#          the exit message along with the status code, function name, and line
#          number where the exit occurred. The function also supports an optional
#          message and exit status, with default values provided if not supplied.
#          After logging the exit message, the script will terminate with the
#          specified exit status.
#
# @param $1 [optional] Exit status code (default is 1 if not provided).
# @param $2 [optional] Message to display upon exit (default is "Exiting
#           script.").
#
# @return None.
#
# @example
# exit_script 0 "Completed successfully"
# exit_script 1 "An error occurred"
# -----------------------------------------------------------------------------
# shellcheck disable=SC2317
exit_script() {
    local debug
    debug=$(debug_start "$@")
    eval set -- "$(debug_filter "$@")"

    # Local variables
    local exit_status="${1:-}"            # First parameter as exit status
    local message="${2:-Exiting script.}" # Main error message wit default
    local details                         # Additional details
    local lineno="${BASH_LINENO[0]}"      # Line number of calling line
    lineno=$(pad_with_spaces "$lineno")   # Pad line number with spaces
    local caller_func="${FUNCNAME[1]}"    # Calling function name

    # Determine exit status if not numeric
    if ! [[ "$exit_status" =~ ^[0-9]+$ ]]; then
        exit_status=1
    else
        shift # Remove the exit_status from the arguments
    fi

    # Remove trailing dot if needed
    message=$(remove_dot "$message")
    # Log the provided or default message
    printf "[EXIT ] '%s' from %s:%d status (%d).\n" "$message" "$caller_func" "$lineno" "$exit_status"

    debug_end "$debug"
    exit "$exit_status" # Exit with the provided status
}

############
### Arguments Functions
############

# -----------------------------------------------------------------------------
# @brief List of word arguments.
# @details Each entry in the list corresponds to a word argument and contains
#          the argument name, the associated function, a brief description,
#          and a flag indicating whether the function should exit after
#          processing the argument.
#
# @var ARGUMENTS_LIST
# @brief List of word arguments.
# @details The list holds the word arguments, their corresponding functions,
#          descriptions, and exit flags. Each word argument triggers a
#          specific function when encountered on the command line.
# -----------------------------------------------------------------------------
ARGUMENTS_LIST=(
    "debug true Executes with verbose debug information 0"
)

# -----------------------------------------------------------------------------
# @brief List of flagged arguments.
# @details Each entry in the list corresponds to a flagged argument, containing
#          the flag(s), a complex flag indicating if a secondary argument is
#          required, the associated function, a description, and an exit flag
#          indicating whether the function should terminate after processing.
#
# @var OPTIONS_LIST
# @brief List of flagged arguments.
# @details This list holds the flags (which may include multiple pipe-delimited
#          options), the associated function to call, whether a secondary
#          argument is required, and whether the function should exit after
#          processing.
# -----------------------------------------------------------------------------
OPTIONS_LIST=(
    "-h|--help 0 usage Show these instructions 1"
    "-v|--version 0 version Display $WSPR_EXE version 1"
)

# -----------------------------------------------------------------------------
# @brief Processes command-line arguments.
# @details This function processes both word arguments (defined in
#          `ARGUMENTS_LIST`) and flagged options (defined in `OPTIONS_LIST`).
#          It handles complex flags that require a following argument, and
#          calls the associated functions for each valid argument. If an
#          invalid argument is encountered, it will trigger the `usage()`
#          function to display help instructions.
#
# @param $@ [optional] Command-line arguments passed to the function.
# @global ARGUMENTS_LIST List of valid word arguments and their associated
#                        functions.
# @global OPTIONS_LIST List of valid flagged options and their associated
#                      functions.
# @global debug_flag Optional debug flag to enable debugging information.
#
# @return 0 on success, or the status code of the last executed command.
# -----------------------------------------------------------------------------
# shellcheck disable=SC2317
process_args() {
    local debug
    debug=$(debug_start "$@")
    eval set -- "$(debug_filter "$@")"
    local retval=0
    local args=("$@")
    local invalid_argument=false

    # Loop through all the arguments passed to the function.
    while ((${#args[@]} > 0)); do
        local current_arg="${args[0]}"
        local processed_argument=false

        # Skip empty arguments.
        if [[ -z "${current_arg}" ]]; then
            args=("${args[@]:1}") # Remove the blank argument and continue
            continue
        fi

        # Process flagged options (starting with "-").
        if [[ "${current_arg:0:1}" == "-" ]]; then
            # Loop through all flagged options (OPTIONS_LIST)
            for entry in "${OPTIONS_LIST[@]}"; do
                local flag
                local complex_flag
                local function_name
                local description
                local exit_flag
                flag=$(echo "$entry" | cut -d' ' -f1)
                complex_flag=$(echo "$entry" | cut -d' ' -f2)
                function_name=$(echo "$entry" | cut -d' ' -f3)
                description=$(echo "$entry" | cut -d' ' -f4- | rev | cut -d' ' -f2- | rev)
                exit_flag=$(echo "$entry" | awk '{print $NF}')

                # Split flags and check if current_arg matches.
                IFS='|' read -ra flag_parts <<<"$flag" # Split the flag by "|"
                for part in "${flag_parts[@]}"; do
                    part=$(echo "$part" | xargs) # Trim spaces

                    # Check if the current argument matches any of the flags
                    if [[ "$current_arg" == "$part" ]]; then
                        # If it's a complex flag, we expect a following argument
                        if ((complex_flag == 1)); then
                            local next_arg
                            if [[ ${#args[@]} -ge 2 ]]; then
                                next_arg="${args[1]}"
                            else
                                die 1 "Error: Missing argument for flag '$part'."
                            fi

                            # Call the function with the next argument as a parameter
                            $function_name "$next_arg" "$debug"
                            retval="$?"

                            # Remove the processed flag and its argument
                            args=("${args[@]:2}")
                            processed_argument=true
                        else
                            # Call the function with no arguments
                            $function_name
                            retval="$?"
                            # Remove the processed flag
                            args=("${args[@]:1}")
                            processed_argument=true
                        fi

                        # Exit if exit_flag is set
                        if ((exit_flag == 1)); then
                            debug_end "$debug"
                            printf "\n"
                            exit
                        fi
                        continue
                    fi
                done
            done
        elif [[ -n "${current_arg}" ]]; then
            # Process single-word arguments from ARGUMENTS_LIST.
            for entry in "${ARGUMENTS_LIST[@]}"; do
                local word
                local function_name
                local description
                local exit_flag
                word=$(echo "$entry" | cut -d' ' -f1)
                function_name=$(echo "$entry" | cut -d' ' -f2)
                description=$(echo "$entry" | cut -d' ' -f3- | rev | cut -d' ' -f2- | rev)
                exit_flag=$(echo "$entry" | awk '{print $NF}')

                # Check if the current argument matches the word argument
                if [[ "$current_arg" == "$word" ]]; then
                    # Call the associated function
                    $function_name "$debug"
                    retval="$?"

                    # Exit if exit_flag is set
                    if ((exit_flag == 1)); then
                        debug_end "$debug"
                        exit_script "$retval"
                    fi

                    # Remove the processed argument from args
                    args=("${args[@]:1}")
                    processed_argument=true
                    break
                fi
            done
        fi

        # Handle invalid arguments by setting the flag.
        if [[ "$processed_argument" != true ]]; then
            args=("${args[@]:1}")
            invalid_argument=true
            continue
        fi
    done

    # If any invalid argument is found, show usage instructions.
    if [[ "$invalid_argument" == true ]]; then
        usage stderr
    fi

    debug_end "$debug"
    return "$retval"
}

# -----------------------------------------------------------------------------
# @brief Prints usage information for the script.
# @details This function prints out the usage instructions for the script,
#          including the script name, command-line options, and their
#          descriptions. The usage of word arguments and flag arguments is
#          displayed separately. It also handles the optional inclusion of
#          the `sudo` command based on the `REQUIRE_SUDO` environment variable.
#          Additionally, it can direct output to either stdout or stderr based
#          on the second argument.
#
# @param $@ [optional] Command-line arguments passed to the function,
#                      typically used for the debug flag.
# @global REQUIRE_SUDO If set to "true", the script name will include "sudo"
#                      in the usage message.
# @global THIS_SCRIPT The script's name, used for logging.
#
# @return 0 on success.
# -----------------------------------------------------------------------------
# shellcheck disable=SC2317
usage() {
    local debug
    debug=$(debug_start "$@")
    eval set -- "$(debug_filter "$@")"
    local output_redirect="1" # Default to stdout (1)
    local args=()

    # Check for the "stderr" argument to redirect output to stderr.
    for arg in "$@"; do
        if [[ "$arg" == "stderr" ]]; then
            output_redirect="2" # Set to stderr (2)
            shift
            break # Exit the loop as soon as we find "stderr"
        fi
    done

    # Check if "sudo" should be appended to the script name
    local script_name
    [[ "${REQUIRE_SUDO:-}" == "true" ]] && script_name+="sudo "
    script_name+=" ./$THIS_SCRIPT"

    # Print the usage with the correct script name
    printf "Usage: %s [debug] <option1> [<option2> ...]\n\n" "$script_name" >&$output_redirect

    # Word Arguments section
    printf "Available Options\n\n" >&"$output_redirect"
    printf "Word Arguments:\n" >&"$output_redirect"

    local max_word_len=0
    # First pass to calculate the maximum lengths of the word arguments
    for entry in "${ARGUMENTS_LIST[@]}"; do
        local word
        word=$(echo "$entry" | cut -d' ' -f1)
        local word_len=${#word}
        if ((word_len > max_word_len)); then
            max_word_len=$word_len
        fi
    done

    # Second pass to print with padded formatting
    for entry in "${ARGUMENTS_LIST[@]}"; do
        local word
        word=$(echo "$entry" | cut -d' ' -f1)
        local description
        description=$(echo "$entry" | cut -d' ' -f3- | rev | cut -d' ' -f2- | rev)
        local exit_flag=$((1 - $(echo "$entry" | awk '{print $NF}'))) # Invert the value

        printf "  %$((max_word_len))s: %s\n" "$word" "$description" >&"$output_redirect"
    done
    printf "\n" >&"$output_redirect"

    # Flag Arguments section
    printf "Flag Arguments:\n" >&"$output_redirect"
    local max_flag_len=0
    for entry in "${OPTIONS_LIST[@]}"; do
        local flag
        flag=$(echo "$entry" | cut -d' ' -f1)
        local flag_len=${#flag}
        if ((flag_len > max_flag_len)); then
            max_flag_len=$flag_len
        fi
    done

    # Second pass to print with padded formatting for flag arguments
    for entry in "${OPTIONS_LIST[@]}"; do
        local flag
        flag=$(echo "$entry" | cut -d' ' -f1)
        local complex_flag
        complex_flag=$(echo "$entry" | cut -d' ' -f2)
        local description
        description=$(echo "$entry" | cut -d' ' -f4- | rev | cut -d' ' -f2- | rev)
        local exit_flag=$((1 - $(echo "$entry" | awk '{print $NF}'))) # Invert the value

        printf "  %$((max_flag_len))s: %s\n" "$(echo "$flag" | tr '|' ' ')" "$description" >&"$output_redirect"
    done

    debug_end "$debug"
    return 0
}

############
###  Wsprry Pi Cleanup Functions
############

# -----------------------------------------------------------------------------
# @brief Removes specified services from systemd if they exist and are enabled.
#
# @details This function attempts to stop the service only if it is running,
#          disable it if it is enabled, remove the service unit file (even if
#          the service was never installed), and always resets the failed state
#          for each service. The user will be asked for confirmation if any
#          unexpected dependencies are found. After all services are processed,
#          the systemd daemon is reloaded to apply the changes.
#
# @return None
#
# -----------------------------------------------------------------------------
# shellcheck disable=SC2317
remove_legacy_services() {
    local debug services service_name unit_dash unit_uscore name full dir unit_file
    debug=$(debug_start "$@")
    eval set -- "$(debug_filter "$@")"

    logI "Cleaning up older services."

    services=(
        wspr
        shutdown-button
        shutdown-watch
        shutdown_watch
        wspr_watch
    )

    for service_name in "${services[@]}"; do
        # derive both dash- and underscore-variants
        unit_dash="${service_name//_/-}"
        unit_uscore="${unit_dash//-/_}"

        # for each variant, stop if running, disable if enabled
        for name in "${unit_dash}" "${unit_uscore}"; do
            full="${name}.service"

            if systemctl is-active --quiet "$full" 2>/dev/null; then
                exec_command "Stopping ${full}" \
                             "systemctl stop ${full}"   "$debug"
            fi

            if systemctl is-enabled --quiet "$full" 2>/dev/null; then
                exec_command "Disabling ${full}" \
                             "systemctl disable ${full}" "$debug"
            fi
        done

        # now rip out any on-disk unit files (both forms)
        for dir in /etc/systemd/system /lib/systemd/system /usr/lib/systemd/system; do
            for name in "${unit_dash}" "${unit_uscore}"; do
                unit_file="${dir}/${name}.service"
                if [ -f "$unit_file" ]; then
                    exec_command "Removing unit file ${unit_file}" \
                                 "rm -f -- ${unit_file}"       "$debug"
                fi
            done
        done
    done

    # final cleanup
    exec_command "Resetting failed systemd states" "systemctl reset-failed"   "$debug"
    exec_command "Reloading systemd daemon"        "systemctl daemon-reload" "$debug"

    debug_end "$debug"
    return 0
}

# -----------------------------------------------------------------------------
# @brief Removes specified files and directories from the system.
#
# @details This function attempts to remove files and directories listed in
#          the predefined array or passed in as arguments. It checks whether
#          each file or directory exists, and confirms with the user before
#          removing items if unexpected dependencies or locations are detected.
#          All errors are suppressed and warnings are printed to the terminal.
#
# @return None
#
# -----------------------------------------------------------------------------
# shellcheck disable=SC2317
remove_legacy_files_and_dirs() {
    local debug
    debug=$(debug_start "$@")
    eval set -- "$(debug_filter "$@")"

    local files_and_dirs

    logI "Cleaning up older files and directories."
    # Cleanup List
    files_and_dirs=(
        "/usr/local/bin/wspr"
        "/usr/local/bin/shutdown-button.py"
        "/usr/local/bin/shutdown-watch.py"
        "/usr/local/bin/shutdown_watch.py"
        "/usr/local/bin/wspr_watch.py"
        "/var/www/html/wspr/"
        "/var/log/wspr/"
        "/var/log/WsprryPi/"
        "/etc/logrotate.d/wspr"
    )

    for item in "${files_and_dirs[@]}"; do
        if [[ -e $item ]]; then
            exec_command "Removing $item" "rm -rf -- $item" "$debug"
        fi
    done

    debug_end "$debug"
    return 0
}

############
### Wsprry Pi Installer Functions
############

# -----------------------------------------------------------------------------
# @brief Initiates the script execution and handles user interaction.
# @details This function validates the action (`install` or `uninstall`),
#          displays an introductory message, and prompts the user for
#          confirmation before proceeding. If the script is running in
#          terse mode, the prompt is skipped.
#
# @global ACTION Specifies whether the function runs in 'install' or 'uninstall' mode.
# @global REPO_TITLE The display name of the repository.
# @global TERSE If set to "true", suppresses user prompts.
#
# @param $1 Debug flag for enabling or disabling debug output.
#
# @throws Exits with status 1 if an invalid action is specified or the user cancels.
#
# @return Returns 0 if the script proceeds, 1 if the user quits or an invalid
#         action is specified.
#
# @example
#   start_script "debug"
# -----------------------------------------------------------------------------
# shellcheck disable=SC2317
start_script() {
    local debug
    debug=$(debug_start "$@")
    eval set -- "$(debug_filter "$@")"

    # Validate action
    if [[ "$ACTION" != "install" && "$ACTION" != "uninstall" ]]; then
        debug_print "Invalid action: $ACTION. Must be 'install' or 'uninstall'." "$debug"
        logE "Invalid action specified: $ACTION. Use 'install' or 'uninstall'."
        debug_end "$debug"
        return 1
    fi

    # Adjust log and prompt messages based on action
    local action_message
    if [[ "$ACTION" == "install" ]]; then
        action_message="installation"
    else
        action_message="uninstallation"
    fi

    # Check terse mode
    if [[ "${TERSE:-false}" == "true" ]]; then
        logI "$REPO_TITLE $action_message beginning."
        debug_print "Skipping interactive message due to terse mode." "$debug"
        debug_end "$debug"
        return 0
    fi

    # Prompt user for input
    printf "\n"
    printf "Starting %s for: %s.\n" "$action_message" "$REPO_TITLE"
    printf "Press any key to continue or 'Q' to quit (continuing install in 10 seconds).\n"

    # Read a single key with a 10-second timeout
    local key
    if ! read -n 1 -sr -t 10 key </dev/tty; then
        key="" # Assign a default value on timeout
    fi
    printf "\n"

    # Handle user input
    case "${key}" in
    [Qq]) # Quit
        debug_print "Quit key pressed. Ending $action_message." "$debug"
        logI "$action_message canceled by user."
        debug_end "$debug"
        return 1
        ;;
    "") # Timeout or Enter
        debug_print "No key pressed, proceeding with $action_message." "$debug"
        ;;
    *) # Any other key
        debug_print "Key pressed: '$key'. Proceeding with $action_message." "$debug"
        ;;
    esac

    debug_end "$debug"
    return 0
}

# -----------------------------------------------------------------------------
# @brief Manages the installation or removal of an executable.
# @details This function installs or removes an executable binary in
#          `/usr/local/bin/`. During installation, it verifies the existence
#          of the source file, copies it, sets ownership, and adjusts
#          permissions. During uninstallation, it removes the executable.
#
# @global ACTION Specifies whether the function runs in 'install' or 'uninstall' mode.
# @global USER_HOME The user's home directory path.
# @global REPO_NAME The name of the repository.
# @global DRY_RUN If set to "true", performs a dry-run without making changes.
#
# @param $1 The name of the executable file.
# @param $2 Debug flag for enabling or disabling debug output.
#
# @throws Exits with status 1 if required arguments are missing, the source file
#         is not found, or an operation fails.
#
# @return Returns 0 on success, or 1 if any operation fails.
#
# @example
#   manage_exe "wsprrypi" "debug"
# -----------------------------------------------------------------------------
# shellcheck disable=SC2317
manage_exe() {
    local debug
    debug=$(debug_start "$@")
    eval set -- "$(debug_filter "$@")"

    # Ensure the executable argument is provided
    if [[ -z "$1" ]]; then
        logE "Error: Missing required arguments."
        logE "Usage: manage_exe <exe_name>"
        debug_end "$debug"
        return 1
    fi

    # Declare local variables
    local executable exe_name source_path exe_path

    # Get from args or associative array
    executable="$1"
    exe_name="${executable##*/}" # Remove path
    exe_name="${exe_name%.*}"    # Remove extension (if present)
    source_path="${LOCAL_EXECUTABLES_DIR}/${executable}"
    exe_path="/usr/local/bin/${executable}"

    if [[ "$ACTION" == "install" ]]; then
        logI "Installing $exe_name."

        # Validate source file exists
        if [[ ! -f "$source_path" ]]; then
            logE "Error: Source file '$source_path' not found."
            debug_end "$debug"
            return 1
        fi

        # Install the application
        debug_print "Copying application." "$debug"
        if [[ "$DRY_RUN" == "true" ]]; then
            logD "Exec: cp -f $source_path $exe_path"
        else
            exec_command "Install application" "cp -f $source_path $exe_path" "$debug" || {
                logE "Failed to install application."
                debug_end "$debug"
                return 1
            }
        fi

        # Change ownership on the application
        debug_print "Changing ownership on application." "$debug"
        if [[ "$DRY_RUN" == "true" ]]; then
            logD "Exec: chown root:root $exe_path"
        else
            exec_command "Change ownership on application" "chown root:root $exe_path" "$debug" || {
                logE "Failed to change ownership on application."
                debug_end "$debug"
                return 1
            }
        fi

        # Change permissions on the application to make it executable
        debug_print "Changing permissions on application." "$debug"
        if [[ "$DRY_RUN" == "true" ]]; then
            logD "Exec: chmod 755 $exe_path"
        else
            exec_command "Make app executable" "chmod 755 $exe_path" "$debug" || {
                logE "Failed to change permissions on application."
                debug_end "$debug"
                return 1
            }
        fi

    elif [[ "$ACTION" == "uninstall" ]]; then
        logI "Removing '$exe_name'."

        # Remove the application
        debug_print "Removing application." "$debug"
        if [[ "$DRY_RUN" == "true" ]]; then
            logD "Exec: rm -f $exe_path"
        else
            exec_command "Remove application" "rm -f $exe_path" "$debug" || {
                logE "Failed to remove application."
                debug_end "$debug"
                return 1
            }
        fi
    else
        die 1 "Invalid action. Use 'install' or 'uninstall'."
    fi

    debug_end "$debug"
}

# -----------------------------------------------------------------------------
# @brief Manages the installation or removal of configuration files.
# @details This function installs or removes a configuration file. During
#          installation, it validates the source file, updates the semantic
#          version placeholder, and sets appropriate permissions. During
#          uninstallation, it removes the configuration file.
#
# @global ACTION Specifies whether the function runs in 'install' or 'uninstall' mode.
# @global USER_HOME The user's home directory path.
# @global REPO_NAME The name of the repository.
# @global DRY_RUN If set to "true", performs a dry-run without making changes.
#
# @param $1 The name of the configuration file.
# @param $2 The destination directory for the configuration file.
# @param $3 Debug flag for enabling or disabling debug output.
#
# @throws Exits with status 1 if required arguments are missing, the source file
#         is not found, or the target directory does not exist.
#
# @return Returns 0 on success, or 1 if any operation fails.
#
# @example
#   manage_config "wsprrypi.ini" "/usr/local/etc" "debug"
# -----------------------------------------------------------------------------
# shellcheck disable=SC2317
manage_config() {
    local debug
    debug=$(debug_start "$@")
    eval set -- "$(debug_filter "$@")"

    # Ensure the configuration arguments are provided
    if [[ -z "$1" || -z "$2" ]]; then
        logE "Error: Missing required arguments."
        logE "Usage: manage_config <config_file> <config_path>"
        debug_end "$debug"
        return 1
    fi

    # Declare local variables
    local config_file config_name config_path source_path
    local retval=0 # Initialize return value

    # Get from args or associative array
    config_file="$1"
    config_path="$2"
    config_name="${config_file##*/}"                 # Remove path
    config_name="${config_name%.*}"                  # Remove extension (if present)
    source_path="${LOCAL_CONFIG_DIR}/${config_file}" # Config files source
    # If config file is logrotate then rename it to repo_name
    if [[ "${config_file}" != "logrotate.conf" ]]; then
        config_path="${config_path}/${config_file}"
    else
        config_path="${config_path}/${REPO_NAME,,}"
    fi

    if [[ "$ACTION" == "install" ]]; then
        logI "Installing '$config_name' configuration."

        # Validate source file exists
        if [[ ! -f "$source_path" ]]; then
            logE "Error: Source file '$source_path' not found."
            debug_end "$debug"
            return 1
        fi

        # Validate target directory exists
        if [[ ! -d "$(dirname "$config_path")" ]]; then
            logE "Error: Target directory '$(dirname "$config_path")' does not exist."
            debug_end "$debug"
            return 1
        fi

        # If we are doing the INI file, see if we can merge
        if [[ "${config_file}" == "$WSPR_INI" ]]; then
            local old_path
            if [[ -f "/usr/local/etc/wspr.ini" ]]; then
                old_path="/usr/local/etc/wspr.ini"
            elif [[ -f "/usr/local/etc/wsprrypi.ini" ]]; then
                old_path="/usr/local/etc/wsprrypi.ini"
            else
                old_path=""
            fi

            if [[ -n "$old_path" ]]; then
                local merged_ini="${LOCAL_CONFIG_DIR}/wsprrypi_merged.ini"
                upgrade_ini "$old_path" "$source_path" "${merged_ini}" "$debug"
                source_path="$merged_ini"
            else
                logI "No legacy INI found—skipping merge."
            fi
        fi

        # Install the configuration
        debug_print "Copying configuration from $source_path to $config_path." "$debug"
        if [[ "$DRY_RUN" == "true" ]]; then
            logD "Exec: cp -f $source_path $config_path"
        else
            exec_command "Install configuration" "cp -f $source_path $config_path" "$debug" || retval=1
        fi

        # Update version
        replace_string_in_script "$config_path" "SEMANTIC_VERSION" "$(get_sem_ver "$debug")" "$debug"

        # Change ownership on the configuration
        debug_print "Changing ownership on configuration." "$debug"
        if [[ "$DRY_RUN" == "true" ]]; then
            logD "Exec: chown root:root $config_path"
        else
            exec_command "Change ownership on configuration" "chown root:root $config_path" "$debug" || retval=1
        fi

        # Change permissions on the configuration
        debug_print "Changing permissions on configuration." "$debug"
        if [[ "$DRY_RUN" == "true" ]]; then
            logD "Exec: chmod 644 $config_path"
        else
            exec_command "Set config permissions" "chmod 644 $config_path" "$debug" || retval=1
        fi

    elif [[ "$ACTION" == "uninstall" ]]; then
        logI "Removing '$config_name' configuration."

        # Remove the configuration
        debug_print "Removing configuration." "$debug"
        if [[ "$DRY_RUN" == "true" ]]; then
            logD "Exec: rm -rf $config_path"
        else
            exec_command "Remove configuration" "rm -f $config_path" "$debug" || retval=1
        fi
    else
        die 1 "Invalid action. Use 'install' or 'uninstall'."
    fi

    debug_end "$debug"
    return "$retval"
}

# -----------------------------------------------------------------------------
# @brief Migrate values from an old INI into a new INI file.
# @details Reads values from an old INI file, ignores comments there, and merges
#   those values into a new INI file, preserving the new file's formatting
#   and inline comments. Only keys present in the new INI will have their
#   values updated.
#
# @param $1 Path to the old INI file containing original values.
# @param $2 Path to the new INI file to merge into.
# @param $3 Path for the output merged INI file.
#
# @return Returns 0 on success, exits non-zero on failure.
# -----------------------------------------------------------------------------
# shellcheck disable=SC2317
upgrade_ini() {
    local debug old_ini new_ini merged_ini rc
    debug=$(debug_start "$@")
    eval set -- "$(debug_filter "$@")"

    old_ini="$1"
    new_ini="$2"
    merged_ini="$3"

    debug_print "Merging $old_ini → $merged_ini." "$debug"

    # run mawk and capture any stderr
    rc=0
    if ! mawk '
    # Phase 1: read old.ini → overrides[key]=value
    NR==FNR {
      if ($0 ~ /^[[:space:]]*([;#]|$)/) next
      l = $0; sub(/[;#].*$/, "", l)
      key = l; sub(/=.*/, "", key)
      val = l; sub(/^[^=]*=[ \t]*/, "", val)
      sub(/[ \t]*$/, "", val)
      gsub(/^[ \t]+|[ \t]+$/, "", key)
      overrides[key] = val
      next
    }
    # Phase 2: walk new.ini
    {
      if ($0 ~ /^[[:space:]]*([;#]|\[)/) { print; next }
      line = $0; comment = ""
      p = match(line, /;|#/)
      if (p) {
        comment = substr(line,p); line = substr(line,1,p-1)
      }
      eq = match(line,/=/)
      if (eq) {
        left = substr(line,1,eq-1)
        orig=substr(line,eq+1)
        keytrim=left; gsub(/^[ \t]+|[ \t]+$/, "",keytrim)
        if (keytrim in overrides) {
          # preserve whitespace
          tmp=orig; gsub(/^[ \t]*/,"",tmp)
          leadWS=substr(orig,1,length(orig)-length(tmp))
          tmp2=tmp; gsub(/[ \t]*$/,"",tmp2)
          trailerWS=substr(tmp,length(tmp2)+1)
          printf("%s=%s%s%s%s\n", left, leadWS, overrides[keytrim], trailerWS, comment)
          next
        }
      }
      print
    }
    ' "$old_ini" "$new_ini" > "$merged_ini" 2> /tmp/upgrade_ini.err; then
        rc=$?
        # Capture the errors
        local err_details
        err_details=$(sed 's/^/  › /' /tmp/upgrade_ini.err)

        # log summary + details
        logE "INI merge failed (mawk exited $rc)." "$err_details"
        rm -f /tmp/upgrade_ini.err
        debug_end "$debug"
        return 1
    fi

    logI "Merged $old_ini into new config."
    exec_command "Remove old INI after merge" "rm $old_ini" "$debug" || retval=1

    rm -f /tmp/upgrade_ini.err
    debug_end "$debug"
    return 0
}

# -----------------------------------------------------------------------------
# @brief Manages the installation or removal of a systemd service.
# @details This function installs or removes a systemd service, including
#          handling service enablement, starting, stopping, and proper
#          logging setup. It also ensures the appropriate configuration
#          for system logs based on the use of syslog.
#
# @global ACTION Specifies whether the function runs in 'install' or 'uninstall' mode.
# @global USER_HOME The user's home directory path.
# @global REPO_NAME The name of the repository.
# @global DRY_RUN If set to "true", performs a dry-run without making changes.
#
# @param $1 The path to the daemon executable.
# @param $2 The ExecStart command for systemd.
# @param $3 Boolean flag ("true" or "false") to indicate if syslog should be used.
# @param $4 Debug flag for enabling or disabling debug output.
#
# @throws Exits with status 1 if an invalid action is specified or an operation fails.
#
# @return Returns 0 on success, or 1 if any operation fails.
#
# @example
#   manage_service "/usr/bin/mydaemon" "/usr/local/bin/mydaemon -D" "false" "debug"
# -----------------------------------------------------------------------------
# shellcheck disable=SC2317
manage_service() {
    local debug
    debug=$(debug_start "$@")
    eval set -- "$(debug_filter "$@")"

    # Ensure all three arguments are provided
    if [[ -z "$1" || -z "$2" || -z "$3" ]]; then
        logE "Error: Missing required arguments."
        logE "Usage: manage_service <daemon_exe> <exec_start> <use_syslog>"
        debug_end "$debug"
        return 1
    fi

    # Get from args
    local daemon_exe="$1"
    local exec_start="$2"
    local use_syslog="$3"

    # Declare local variables
    local daemon_name
    local source_path
    local daemon_systemd_name
    local service_path
    local syslog_identifier
    local log_path
    local log_std_out
    local retval=0 # Initialize return value

    daemon_name="${daemon_exe##*/}" # Remove path
    daemon_name="${daemon_name%.*}" # Remove extension (only if there is one)
    source_path="$LOCAL_SYSTEMD_DIR/generic.service"
    daemon_systemd_name="${daemon_name}.service"
    # Install under /etc so it overrides anything in /lib
    service_path="/etc/systemd/system/${daemon_systemd_name}"
    syslog_identifier="$daemon_name"       # Use stripped daemon_exe
    log_path="/var/log/$syslog_identifier" # Use exe name
    log_std_out="$log_path/${syslog_identifier}_log"

    if [[ "$ACTION" == "install" ]]; then
        if ! systemctl list-unit-files --type=service | grep -q "$daemon_systemd_name"; then
            logI "Creating systemd service: $daemon_systemd_name."
        else
            logI "Updating systemd service: $daemon_systemd_name." "$debug"
            if [[ "$DRY_RUN" != "true" ]]; then
                exec_command "Disable systemd service" "systemctl disable $daemon_systemd_name" "$debug" || retval=1
                exec_command "Stop systemd service" "systemctl stop $daemon_systemd_name" "$debug" || retval=1

                if systemctl is-enabled "$daemon_systemd_name" 2>/dev/null | grep -q "^masked$"; then
                    exec_command "Unmask systemd service" "systemctl unmask $daemon_systemd_name" "$debug" || retval=1
                fi
            fi
        fi

        if [[ ! -f "$source_path" ]]; then
            warn "$source_path not found."
            retval=1
        elif [[ "$DRY_RUN" != "true" ]]; then
            # Remove any existing override in /etc
            if [[ -f "$service_path" ]]; then
                exec_command "Removing old unit in /etc" "rm -f $service_path" "$debug" || retval=1
            fi
            # Now copy our fresh unit into /etc
            exec_command "Copy systemd file" "cp -f $source_path $service_path" "$debug" || retval=1
            debug_print "Updating $service_path." "$debug"

            if [[ "$use_syslog" == "false" ]]; then
                modify_comment_lines "$service_path" "StandardOutput=null" "comment" "$debug"
                modify_comment_lines "$service_path" "StandardOutput=append:%LOG_STD_OUT%" "uncomment" "$debug"
                modify_comment_lines "$service_path" "StandardError=append:%LOG_STD_ERR%" "uncomment" "$debug"
            else
                modify_comment_lines "$service_path" "StandardOutput=null" "uncomment" "$debug"
                modify_comment_lines "$service_path" "StandardOutput=append:%LOG_STD_OUT%" "comment" "$debug"
                modify_comment_lines "$service_path" "StandardError=append:%LOG_STD_ERR%" "comment" "$debug"
            fi

            replace_string_in_script "$service_path" "SEMANTIC_VERSION" "$(get_sem_ver "$debug")" "$debug"
            replace_string_in_script "$service_path" "DAEMON_NAME" "$daemon_name" "$debug"
            replace_string_in_script "$service_path" "EXEC_START" "$exec_start" "$debug"
            replace_string_in_script "$service_path" "SYSLOG_IDENTIFIER" "$syslog_identifier" "$debug"
            replace_string_in_script "$service_path" "LOG_STD_OUT" "$log_std_out" "$debug"
            replace_string_in_script "$service_path" "LOG_STD_ERR" "$log_std_out" "$debug"

            exec_command "Change ownership on systemd file" "chown root:root $service_path" "$debug" || retval=1
            exec_command "Change permissions on systemd file" "chmod 644 $service_path" "$debug" || retval=1
            exec_command "Create log path" "mkdir -p $log_path" "$debug" || retval=1
            exec_command "Change ownership on log path" "chown root:www-data $log_path" "$debug" || retval=1
            exec_command "Change permissions on log path" "chmod 755 $log_path" "$debug" || retval=1
            exec_command "Enable systemd service" "systemctl enable $daemon_systemd_name" "$debug" || retval=1
            exec_command "Reload systemd" "systemctl daemon-reload" "$debug" || retval=1
            exec_command "Start systemd service" "systemctl restart $daemon_systemd_name" "$debug" || retval=1
        fi

        logI "Systemd service $daemon_name created."

    elif [[ "$ACTION" == "uninstall" ]]; then
        logI "Removing systemd service: $daemon_systemd_name."

        if [[ -f "$service_path" ]]; then
            if systemctl list-unit-files | grep -q "^$daemon_systemd_name"; then
                if systemctl is-active --quiet "$daemon_systemd_name"; then
                    exec_command "Stop systemd service" "systemctl stop $daemon_systemd_name" "$debug" || retval=1
                fi

                if systemctl is-enabled --quiet "$daemon_systemd_name"; then
                    exec_command "Disable systemd service" "systemctl disable $daemon_systemd_name" "$debug" || retval=1
                fi
            fi

            exec_command "Remove service file" "rm -f $service_path" "$debug" || retval=1
        else
            debug_print "Service file $service_path does not exist. Skipping removal." "$debug"
        fi

        if [[ -d "$log_path" ]]; then
            exec_command "Remove log target" "rm -fr $log_path" "$debug" || retval=1
        fi

        logI "Systemd service $daemon_systemd_name removed."
    else
        die 1 "Invalid action. Use 'install' or 'uninstall'."
    fi

    debug_end "$debug"
    return "$retval"
}

# -----------------------------------------------------------------------------
# @brief Manages the installation or removal of web files.
# @details This function installs or removes web-related files from the
#          `$LOCAL_WWW_DIR` source directory to `/var/www/html/$REPO_NAME`.
#          During installation, it ensures the target directory exists, copies
#          the files, and sets appropriate ownership and permissions. During
#          uninstallation, it removes the web directory.
#
# @global ACTION Specifies whether the function runs in 'install' or 'uninstall' mode.
# @global LOCAL_WWW_DIR The source directory containing web files.
# @global REPO_NAME The name of the repository, used for the web directory.
# @global DRY_RUN If set to "true", performs a dry-run without making changes.
#
# @param $1 Debug flag for enabling or disabling debug output.
#
# @throws Exits with status 1 if required directories are missing or an operation fails.
#
# @return Returns 0 on success, or 1 if any operation fails.
#
# @example
#   manage_web "debug"
# -----------------------------------------------------------------------------
# shellcheck disable=SC2317
manage_web() {
    local debug
    debug=$(debug_start "$@")
    eval set -- "$(debug_filter "$@")"

    # Declare local variables
    local source_path="$LOCAL_WWW_DIR"
    local target_path="/var/www/html/${REPO_NAME,,}"
    local retval=0 # Initialize return value

    if [[ "$ACTION" == "install" ]]; then
        logI "Installing web files to '$target_path'."

        # Validate source directory exists
        if [[ ! -d "$source_path" ]]; then
            logE "Error: Source directory '$source_path' not found."
            debug_end "$debug"
            return 1
        fi

        # Ensure target directory exists
        debug_print "Creating target web directory if missing." "$debug"
        if [[ "$DRY_RUN" == "true" ]]; then
            logD "Exec: mkdir -p $target_path"
        else
            exec_command "Create target web directory" "mkdir -p $target_path" "$debug" || retval=1
        fi

        # Copy web files
        debug_print "Copying web files from '$source_path' to '$target_path'." "$debug"
        if [[ "$DRY_RUN" == "true" ]]; then
            logD "Exec: cp -r $source_path* $target_path/"
        else
            exec_command "Copy web files" "cp -r $source_path/* $target_path/" "$debug" || retval=1
        fi

        # Change ownership and permissions
        debug_print "Setting permissions for '$target_path'." "$debug"
        if [[ "$DRY_RUN" == "true" ]]; then
            logD "Exec: sudo chown -R www-data:www-data $target_path"
            logD "Exec: sudo chmod -R 755 $target_path"
        else
            # Set ownership for the entire directory
            exec_command "Set ownership" "chown -R www-data:www-data $target_path" "$debug" || retval=1

            # Set correct permissions:
            # - Directories: `rwxr-xr-x` (755)
            # - Files: `rw-r--r--` (644)
            exec_command "Set directory permissions" "find $target_path -type d -exec sudo chmod 755 {} +" "$debug" || retval=1
            exec_command "Set file permissions" "find $target_path -type f -exec sudo chmod 644 {} +" "$debug" || retval=1
        fi

    elif [[ "$ACTION" == "uninstall" ]]; then
        logI "Removing web files from '$target_path'."

        # Remove the web directory
        debug_print "Removing web directory '$target_path'." "$debug"
        if [[ "$DRY_RUN" == "true" ]]; then
            logD "Exec: rm -rf $target_path"
        else
            exec_command "Remove web directory" "rm -rf $target_path" "$debug" || retval=1
        fi
    else
        die 1 "Invalid action. Use 'install' or 'uninstall'."
    fi

    debug_end "$debug"
    return "$retval"
}

# -----------------------------------------------------------------------------
# @brief Manages the sound module for WsprryPi.
# @details This function enables or disables the Raspberry Pi sound module
#          (`snd_bcm2835`) by modifying the ALSA blacklist file. During
#          installation, the module is blacklisted to allow WsprryPi to
#          generate radio frequencies. During uninstallation, the blacklist
#          entry is removed to restore sound functionality.
#
# @global ACTION Specifies whether the function runs in 'install' or 'uninstall' mode.
# @global REBOOT Indicates whether a system reboot is required.
#
# @param $1 Debug flag for enabling or disabling debug output.
#
# @throws Exits with status 1 if an invalid action is specified.
#
# @return Returns 0 on success.
#
# @example
#   manage_sound "debug"
# -----------------------------------------------------------------------------
# shellcheck disable=SC2317
manage_sound() {
    local debug
    debug=$(debug_start "$@")
    eval set -- "$(debug_filter "$@")"

    # Declare local variables
    local blacklist
    local file
    local line_count

    blacklist="blacklist snd_bcm2835"
    file="/etc/modprobe.d/alsa-blacklist.conf"

    if [[ "$ACTION" == "install" ]]; then
        if [[ ! -f "$file" ]]; then
            # Create file and add the blacklist line
            echo "$blacklist" >"$file"
            REBOOT="true"
            debug_print "Created $file and disabled sound." "$debug"
        elif ! grep -Fxq "$blacklist" "$file"; then
            # Append blacklist line if it doesn't exist
            echo "$blacklist" >>"$file"
            REBOOT="true"
            debug_print "Added blacklist entry to $file." "$debug"
        else
            REBOOT="false"
            debug_print "Sound is already disabled." "$debug"
        fi

    elif [[ "$ACTION" == "uninstall" ]]; then
        if [[ -f "$file" ]] && grep -Fxq "$blacklist" "$file"; then
            line_count=$(wc -l <"$file")

            if [[ "$line_count" -eq 1 ]]; then
                # If it's the only line, delete the file
                rm -f "$file"
                debug_print "Removed $file and re-enabled sound." "$debug"
            else
                # Otherwise, remove just the blacklist line
                sed -i "\|$blacklist|d" "$file"
                debug_print "Removed blacklist entry from $file." "$debug"
            fi
            REBOOT="true"
        else
            REBOOT="false"
            debug_print "Sound is already enabled or no blacklist file exists." "$debug"
        fi
    else
        die 1 "Invalid action. Use 'install' or 'uninstall'."
    fi

    # Print reboot message only if REBOOT is true
    if [[ "$REBOOT" == "true" ]]; then
        printf "\n*Important Note:*\n\n"
        if [[ "$ACTION" == "install" ]]; then
            printf "Wsprry Pi uses the same hardware as the sound system to generate\n"
            printf "radio frequencies. This soundcard has been disabled. You must\n"
            printf "reboot the Pi with the following command after install for this\n"
            printf "to take effect:\n\n"
        else
            printf "The sound system has been re-enabled. If you wish to use\n"
            printf "audio on the Raspberry Pi, you must reboot for changes\n"
            printf "to take effect:\n\n"
        fi
        printf "'sudo reboot'\n\n"

        read -rp "Press any key to continue." </dev/tty
        echo
    fi

    debug_end "$debug"
    return 0
}

# -----------------------------------------------------------------------------
# @brief    Install or uninstall all Apache bits for WsprryPi
# @details
#   * On install (ACTION=install or empty):
#     – Adds DEFAULT_SERVERNAME to $APACHE_CONF if missing  
#     – Writes the single $DEFAULT_SITES_CONF/wsprrypi.conf with:
#         • A redirect “/ → /wsprrypi/”  
#         • REST proxies (31415) for /wsprrypi/config & /version  
#         • WS proxy (31416) for /wsprrypi/socket  
#         • <Proxy> blocks allowing remote access  
#     – Disables 000-default.conf, enables wsprrypi.conf  
#   * On uninstall (ACTION=uninstall):
#     – Disables wsprrypi.conf, re-enables 000-default.conf  
#     – Deletes wsprrypi.conf  
#     – Removes the ServerName line from $APACHE_CONF  
#   In all cases it runs configtest + reload.
#
# @global ACTION             install|uninstall (empty→install)
# @global APACHE_CONF        path to apache2.conf
# @global DEFAULT_SITES_CONF path to sites-available
# @global DEFAULT_SERVERNAME the literal “ServerName …” line
# @param  $@                 optional debug flags
# @return 0 on success, non-zero on failure
# -----------------------------------------------------------------------------
manage_apache() {
    local debug; debug=$(debug_start "$@");  eval set -- "$(debug_filter "$@")"
    local site_conf="${DEFAULT_SITES_CONF}wsprrypi.conf"
    local sn="$DEFAULT_SERVERNAME"

    if [[ -z "$ACTION" || "$ACTION" == install ]]; then

        if is_stock_apache_page "$TARGET_FILE" "$debug"; then

            # Add ServerName if missing
            exec_command "Adding ServerName directive" \
                "grep -qF '$sn' $APACHE_CONF || sed -i '1i $sn' $APACHE_CONF" \
                "$debug"

            # Write the one vhost file
            exec_command "Writing $site_conf" \
                "tee $site_conf <<'EOF'
<VirtualHost *:80>
    ServerName localhost
    ServerAlias *
    DocumentRoot /var/www/html
    ProxyPreserveHost On

    # Redirect root
    RedirectMatch 301 ^/$ /wsprrypi/

    # REST API (port 31415)
    ProxyPass        /wsprrypi/config  http://127.0.0.1:31415/config
    ProxyPassReverse /wsprrypi/config  http://127.0.0.1:31415/config
    ProxyPass        /wsprrypi/version http://127.0.0.1:31415/version
    ProxyPassReverse /wsprrypi/version http://127.0.0.1:31415/version

    # WebSocket (port 31416)
    ProxyPass        /wsprrypi/socket  ws://127.0.0.1:31416/socket
    ProxyPassReverse /wsprrypi/socket  ws://127.0.0.1:31416/socket

    <Proxy \"http://127.0.0.1:31415/*\">
        Require all granted
    </Proxy>
    <Proxy \"ws://127.0.0.1:31416/*\">
        Require all granted
    </Proxy>
</VirtualHost>
EOF
" "$debug"

<<<<<<< HEAD
            # Turn sites on/off
=======
            # 3) Turn sites on/off
>>>>>>> bfe415bf
            exec_command "Enable Apache modules"     "a2enmod proxy proxy_http proxy_wstunnel" "$debug"
            exec_command "Disabling default site"    "a2dissite 000-default.conf" "$debug"
            exec_command "Enabling wsprrypi site"    "a2ensite wsprrypi.conf" "$debug"

        else
            logW "Stock Apache page not found at $TARGET_FILE; skipping install." "$debug"
        fi

    else  # ACTION=uninstall

        exec_command "Disabling wsprrypi site"      "a2dissite wsprrypi.conf"     "$debug"
        exec_command "Re-enabling default site"     "a2ensite 000-default.conf"   "$debug"
        exec_command "Removing site config"         "rm -f $site_conf"            "$debug"
        exec_command "Removing ServerName directive" \
                     "sed -i '/^$sn/d' $APACHE_CONF"  "$debug"
    fi

    # Final sanity-check + reload
    exec_command "Testing Apache configuration"   "apache2ctl configtest"       "$debug"
    exec_command "Reloading Apache"               "systemctl reload apache2"    "$debug"

    debug_end "$debug"
    return 0
}

# -----------------------------------------------------------------------------
# @brief    Check if an HTML file is the stock Apache landing page.
# @param    $1  Path to the file to check (defaults to /var/www/html/index.html).
# @return   0 if it looks like the stock Apache page, 1 otherwise.
# -----------------------------------------------------------------------------
is_stock_apache_page() {
    local debug
    debug=$(debug_start "$@")
    eval set -- "$(debug_filter "$@")"

    local file="${1:-/var/www/html/index.html}"

    # must exist and be readable
    [[ -r "$file" ]] || return 1

    # common stock-page phrases (Ubuntu/Debian, RHEL/CentOS, generic)
    if grep -qiE \
       'It works!|Apache2 (Ubuntu|Debian) Default Page|If you see this page, the Apache HTTP Server must be installed correctly' \
       "$file"
    then
        debug_end "$debug"
        return 0
    else
        debug_end "$debug"
        return 1
    fi
}

# -----------------------------------------------------------------------------
# @brief Cleans up the local repository files after installation or uninstallation.
# @details This function removes the local repository directory unless the script
#          is being executed from within the repository itself, in which case it
#          skips cleanup. It respects dry-run mode to simulate deletion without
#          actually removing files.
#
# @global USER_HOME The user's home directory path.
# @global REPO_NAME The name of the repository.
# @global IS_REPO Indicates if the script is running inside a repository.
# @global LOCAL_REPO_DIR The expected repository directory path.
# @global DRY_RUN If set to "true", performs a dry-run without deleting files.
#
# @param $1 Debug flag for enabling or disabling debug output.
#
# @throws Exits with status 1 if the target directory is empty or deletion fails.
#
# @return Returns 0 if cleanup succeeds or is skipped, 1 if cleanup fails.
#
# @example
#   cleanup_files_in_directories "debug"
# -----------------------------------------------------------------------------
# shellcheck disable=SC2317
cleanup_files_in_directories() {
    local debug
    debug=$(debug_start "$@")
    eval set -- "$(debug_filter "$@")"

    # Declare local variables
    local dest_root
    dest_root="$LOCAL_REPO_DIR"

    # Always cleanup merged INI if it exists
    if [[ -f "$dest_root/config/wsprrypi_merged.ini" ]]; then
        exec_command "Delete merged INI source" \
                    "rm -f \"$dest_root/config/wsprrypi_merged.ini\"" \
                    "$debug" || {
            logE "Failed to delete local install files."
            debug_end "$debug"
            return 1
        }
    fi

    # Prevent deletion if running inside the repository
    if [[ "$IS_REPO" == "true" ]]; then
        logI "Running from repo, skipping cleanup."
        debug_end "$debug"
        return 0
    else
        logI "Deleting local repository tree."
        if [[ "$DRY_RUN" == "true" ]]; then
            logD "Delete local repo files (dry-run)."
            debug_end "$debug"
            return 0
        elif [[ -d "$dest_root" ]]; then
            # Delete the repository directory
            exec_command "Delete local repository" "rm -fr $dest_root" "$debug" || {
                logE "Failed to delete local install files."
                debug_end "$debug"
                return 1
            }
        else
            logW "Unable to delete '$dest_root', not a directory."
        fi
    fi

    debug_end "$debug"
    return 0
}

# -----------------------------------------------------------------------------
# @brief Finalizes the installation or uninstallation process.
# @details Logs and displays a completion message based on whether the install
#          or uninstall was successful or failed. It also provides follow-up
#          instructions if applicable.
#
# @global ACTION Specifies whether the function runs in 'install' or 'uninstall' mode.
# @global REPO_TITLE The display name of the repository.
# @global WSPR_EXE The executable name for WsprryPi.
#
# @param $1 The overall success or failure status (0 for success, 1 for failure).
# @param $2 Debug flag for enabling or disabling debug output.
#
# @throws Exits with status 1 if an invalid action is specified.
#
# @return Returns 0 on success, or 1 if the process failed.
#
# @example
#   finish_script 0 "debug"
# -----------------------------------------------------------------------------
# shellcheck disable=SC2317
finish_script() {
    local debug
    debug=$(debug_start "$@")
    eval set -- "$(debug_filter "$@")"

    # Capture overall status
    local overall_status="${1:-1}" # Default to 1 (failure) if empty

    # Validate action
    if [[ "$ACTION" != "install" && "$ACTION" != "uninstall" ]]; then
        debug_print "Invalid action: $ACTION. Must be 'install' or 'uninstall'." "$debug"
        logE "Invalid action specified: $ACTION. Use 'install' or 'uninstall'."
        debug_end "$debug"
        return 1
    fi

    # Adjust log and output messages based on action
    local action_message
    if [[ "$ACTION" == "install" ]]; then
        action_message="Installation"
    else
        action_message="Uninstallation"
    fi

    # Handle success or failure messages
    if [[ "$overall_status" -eq 0 ]]; then
        debug_print "$action_message completed successfully." "$debug"
        printf "\n%s successful: %s.\n" "$action_message" "$REPO_TITLE"
    else
        logE "$action_message failed: $REPO_TITLE."
        debug_print "$action_message encountered errors." "$debug"
        debug_end "$debug"
        return 1
    fi

    # Generate hostname and IP address
    local ip_address
    ip_address=$(hostname -I | awk '{print $1}')
    if [[ -z "$ip_address" ]]; then
        ip_address="unknown_ip"
    fi

    # Display follow-up instructions only if install was successful
    if [[ "$ACTION" == "install" && "$overall_status" -eq 0 ]]; then
        local repo_name="${REPO_NAME,,}"
        printf "\n"
        printf "To configure %s, open the following URL in your browser:\n\n" "$REPO_TITLE"

        printf "  %bhttp://%s.local/%s/%b\n" "${FGBLU}" "${HOSTNAME}" "${repo_name}" "${RESET}"
        printf "  %bhttp://%s/%s/%b\n\n" "${FGBLU}" "${ip_address}" "${repo_name}" "${RESET}"

        printf "If the hostname URL does not work, try using the IP address.\n"
        printf "Ensure your device is on the same network and that mDNS is\n"
        printf "supported by your system.\n\n"

        if [[ "${REBOOT:-false}" == "true" ]]; then
            printf "Remember to reboot to disable your soundcard before transmission.\n\n"
        fi
    elif [[ "$ACTION" == "uninstall" && "$overall_status" -eq 0 ]]; then
        printf "\n%s has been uninstalled. No apt packages have\n" "$REPO_TITLE"
        printf "been removed to prevent impact to other functionality.\n\n"
        if [[ "${REBOOT:-false}" == "true" ]]; then
            printf "Remember to reboot to re-enable your soundcard.\n\n"
        fi
    fi

    debug_end "$debug"
    return "$overall_status"
}

# -----------------------------------------------------------------------------
# @brief Manages the installation or uninstallation of WsprryPi.
# @details This function dynamically executes a set of predefined functions to
#          either install or uninstall WsprryPi and its dependencies. The
#          functions are executed in order for installation and in reverse order
#          for uninstallation. Certain functions are skipped during uninstall.
#
# @global ACTION Specifies whether the function runs in 'install' or 'uninstall' mode.
# @global WSPR_EXE The executable name for WsprryPi.
# @global WSPR_INI The configuration file name for WsprryPi.
# @global WSPR_WATCH_EXE The WsprryPi watch executable.
# @global REPO_NAME The repository name for log file management.
#
# @param $1 Debug flag for enabling or disabling debug output.
#
# @throws Exits with status 1 if an invalid action is specified or any function
#         in the process fails.
#
# @return Returns 0 on success, or 1 if any operation fails.
#
# @example
#   manage_wsprry_pi "debug"
# -----------------------------------------------------------------------------
# shellcheck disable=SC2317
manage_wsprry_pi() {
    local debug
    debug=$(debug_start "$@")
    eval set -- "$(debug_filter "$@")"

    # Define the group of functions to install/uninstall
    local install_group=(
        "git_clone"
        "remove_legacy_services"
        "remove_legacy_files_and_dirs"
        "manage_exe \"$WSPR_EXE\""
        "manage_config \"$WSPR_INI\" \"/usr/local/etc/\""
        "manage_service \"/usr/bin/$WSPR_EXE\" \"/usr/local/bin/$WSPR_EXE -D -i /usr/local/etc/$WSPR_INI\" \"false\""
        "manage_config \"$LOG_ROTATE\" \"/etc/logrotate.d\""
        "manage_web"
        "cleanup_files_in_directories"
        "manage_apache"
        "manage_sound"
    )

    # Define functions to skip on uninstall using an indexed array
    local skip_on_uninstall=(
        "git_clone"
        "cleanup_files_in_directories"
        "remove_legacy_services"
        "remove_legacy_files_and_dirs"
        "manage_sound"
    )

    # Start the script
    start_script "$debug"

    # Track overall success/failure
    local overall_status=0

    # Debug print the original install_group list
    debug_print "Original install_group list:" "$debug"
    for func in "${install_group[@]}"; do
        debug_print "  - $func" "$debug"
    done

    # Select the execution order based on the action
    local group_to_execute=()
    case "$ACTION" in
        install)
            debug_print "(INSTALL) Creating group_to_execute list (after processing):" "$debug"
            group_to_execute=("${install_group[@]}")
            ;;
        uninstall)
            debug_print "(UNINSTALL) Reversing and filtering install_group…" "$debug"

            # Build a regex like: git_clone|remove_legacy_services|remove_legacy_files_and_dirs|cleanup_files_in_directories
            local skip_regex
            skip_regex=$(printf "|%s" "${skip_on_uninstall[@]}")
            skip_regex=${skip_regex:1}

            # Reverse and drop any line that starts with a skip-name
            mapfile -t group_to_execute < <(
                printf '%s\n' "${install_group[@]}" |
                  { command -v tac &>/dev/null && tac || awk '{lines[NR]=$0} END{for(i=NR;i>=1;i--)print lines[i]}' ; } |
                  grep -v -E "^($skip_regex)( |$)"
            )
            # Re-add manage_sound at the very end
            group_to_execute+=( "manage_sound" )
            ;;
        *)
            die 1 "Invalid action: '$ACTION'. Use 'install' or 'uninstall'."
            ;;
    esac

    # Debug print the final group_to_execute list
    debug_print "Final group_to_execute list (after processing):" "$debug"
    for func in "${group_to_execute[@]}"; do
        debug_print "  - $func" "$debug"
    done

    # Execute functions
    for func in "${group_to_execute[@]}"; do
        local function_name="${func%% *}" # Extract only function name

        # Execute the function
        debug_print "Running $func() with action: '$ACTION'" "$debug"
        eval "$func \"$debug\""
        local status=$?

        # Check if the function failed
        if [[ $status -ne 0 ]]; then
            logE "$func failed with status $status" "$debug"
            overall_status=1
        else
            debug_print "$func succeeded." "$debug"
        fi
    done

    # Finish the script, passing success or failure
    finish_script "$overall_status" "$debug"

    debug_end "$debug"
    return "$overall_status"
}

############
### Main Functions
############

# -----------------------------------------------------------------------------
# @brief Main execution function for the script.
# @details This function initializes the execution environment, processes
#          command-line arguments, verifies system compatibility, ensures
#          dependencies are installed, and executes either the install or
#          uninstall process for Wsprry Pi.
#
# @global ACTION Determines whether the script performs installation or
#                uninstallation.
#
# @param $@ Command-line arguments passed to the script.
#
# @throws Exits with an error code if any critical dependency is missing,
#         an unsupported environment is detected, or a step fails.
#
# @return 0 on successful execution, non-zero on failure.
#
# @note Debug mode (`"$debug"`) is propagated throughout all function calls.
# -----------------------------------------------------------------------------
# shellcheck disable=SC2317
_main() {
    local debug
    debug=$(debug_start "$@")
    eval set -- "$(debug_filter "$@")"
    [[ "$debug" != "debug" ]] && printf "\n" # Just a visual when not in debug.

    # Check and set up the environment
    handle_execution_context "$debug" # Get execution context and set environment variables
    process_args "$@" "$debug"        # Parse command-line arguments
    enforce_sudo "$debug"             # Ensure proper privileges for script execution
    setup_log "$debug"                # Setup logging environment

    logI "Checking environment." # Below takes a sec, show signs of life

    validate_depends "$debug"  # Ensure required dependencies are installed
    validate_sys_accs "$debug" # Verify critical system files are accessible
    validate_env_vars "$debug" # Check for required environment variables
    get_proj_params "$debug"   # Get project and git parameters
    check_bash "$debug"        # Ensure the script is executed in a Bash shell
    check_sh_ver "$debug"      # Verify the Bash version meets minimum requirements
    check_bitness "$debug"     # Validate system bitness compatibility
    check_release "$debug"     # Check Raspbian OS version compatibility
    check_arch "$debug"        # Validate Raspberry Pi model compatibility
    check_internet "$debug"    # Verify internet connectivity if required

    # Print/display the environment
    print_system "$debug"  # Log system information
    print_version "$debug" # Log the script version

    # Install dependencies after system checks
    [[ "$ACTION" != "uninstall" ]] && handle_apt_packages "$debug"

    # Handle correcting timezone
    [[ "$ACTION" != "uninstall" ]] && set_time "$debug"

    # Install or uninstall Wsprry Pi services
    manage_wsprry_pi "$debug"

    debug_end "$debug"
    return 0
}

# -----------------------------------------------------------------------------
# @brief Main function entry point.
# @details This function calls `_main` to initiate the script execution. By
#          calling `main`, we enable the correct reporting of the calling
#          function in Bash, ensuring that the stack trace and function call
#          are handled appropriately during the script execution.
#
# @param "$@" Arguments to be passed to `_main`.
# @return Returns the status code from `_main`.
# -----------------------------------------------------------------------------
# shellcheck disable=SC2317
main() {
    _main "$@"
    return "$?"
}

# -----------------------------------------------------------------------------
# @brief Traps the `EXIT` signal to invoke the `egress` function.
# @details Ensures the `egress` function is called automatically when the shell
#          exits. This enables proper session cleanup and displays session
#          statistics to the user.
# -----------------------------------------------------------------------------
trap egress EXIT

debug=$(debug_start "$@")
eval set -- "$(debug_filter "$@")"
main "$@" "$debug"
retval="$?"
debug_end "$debug"
exit "$retval"<|MERGE_RESOLUTION|>--- conflicted
+++ resolved
@@ -207,6 +207,7 @@
 declare REPO_NAME="WsprryPi"      # Case Sensitive
 declare UI_REPO_DIR="WsprryPi-UI" # Case Sensitive
 declare REPO_TITLE="${REPO_TITLE:-Wsprry Pi}"
+declare REPO_BRANCH="${REPO_BRANCH:-2.0_Beta}"
 declare REPO_BRANCH="${REPO_BRANCH:-2.0_Beta}"
 declare GIT_TAG="${GIT_TAG:-2.0_Beta.6}"
 declare SEM_VER="${SEM_VER:-2.0_Beta.6}"
@@ -5943,11 +5944,7 @@
 EOF
 " "$debug"
 
-<<<<<<< HEAD
             # Turn sites on/off
-=======
-            # 3) Turn sites on/off
->>>>>>> bfe415bf
             exec_command "Enable Apache modules"     "a2enmod proxy proxy_http proxy_wstunnel" "$debug"
             exec_command "Disabling default site"    "a2dissite 000-default.conf" "$debug"
             exec_command "Enabling wsprrypi site"    "a2ensite wsprrypi.conf" "$debug"
