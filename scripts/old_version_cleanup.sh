--- conflicted
+++ resolved
@@ -8,13 +8,8 @@
 # @details Cleans all files and folders used by versions before 1.3.0.
 #
 # @author Lee C. Bussy <Lee@Bussy.org>
-<<<<<<< HEAD
 # @version 1.2.1-timing_loop+67.477644f-dirty
 # @date 2025-02-23
-=======
-# @version 1.2.1-config_lib+40.9925967-dirty
-# @date 2025-02-14
->>>>>>> 9267a095
 # @copyright MIT License
 #
 # @license
@@ -94,7 +89,7 @@
 
             # Ask for confirmation if the item is a directory and it's not in the default list
             if [ -d "$item" ]; then
-                read -p "Do you want to continue and remove directory $item? (y/n): " confirm < /dev/tty || true
+                read -rp "Do you want to continue and remove directory $item? (y/n): " confirm < /dev/tty || true
                 if [[ "$confirm" != "y" ]]; then
                     printf "Skipping removal of directory: %s\n" "$item"
                     continue
@@ -161,7 +156,7 @@
 
             if [ -n "$dependencies" ]; then
                 printf "Warning: '%s.service' has dependencies. Please review before removing.\n" "$service_name"
-                read -p "Do you want to continue and remove this service? (y/n): " confirm
+                read -rp "Do you want to continue and remove this service? (y/n): " confirm
                 if [[ "$confirm" != "y" ]]; then
                     printf "Skipping removal of '%s.service' due to dependencies.\n" "$service_name"
                     continue
