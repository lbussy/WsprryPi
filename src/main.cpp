--- conflicted
+++ resolved
@@ -22,7 +22,6 @@
  * along with this program. If not, see <https://www.gnu.org/licenses/>.
  */
 
-<<<<<<< HEAD
 #include <algorithm>     // transform support
 #include <vector>        // vector support
 #include <assert.h>      // 'assert' support
@@ -45,27 +44,6 @@
 #include <chrono>
 #include <ctime>
 #include <thread>
-=======
-#include <algorithm>    // transform support
-#include <vector>       // vector support
-#include <assert.h>     // 'assert' support
-#include <fcntl.h>      // O_RDWR support
-#include <getopt.h>     // getopt_long support
-#include <iterator>     // istream_iterator support
-#include <math.h>       // NAN support
-#include <signal.h>     // Sig interrupt support
-#include <stdexcept>    // no_argument, required_argument support
-#include <sys/mman.h>   // PROT_READ, PROT_WRITE, MAP_FAILED support
-#include <sys/time.h>   // gettimeofday support
-#include <sys/timex.h>  // ntp_adjtime, TIME_OK support
-#include <cctype>       // isdigit() support
-#include <cstdlib>      // strtod() support
-#include <string>       // string support
-#include <unordered_map>    // unordered_map support
-#include <iostream>
-#include <termios.h>
-#include <unistd.h>
->>>>>>> 9267a095
 
 #include "lcblog.hpp"       // Submodule path included in Makefile
 #include "ini_file.hpp"     // Submodule path included in Makefile
@@ -73,12 +51,9 @@
 #include "version.hpp"
 #include "monitorfile.hpp"
 #include "singleton.hpp"
-<<<<<<< HEAD
 #include "arg_parser.hpp"
 #include "constants.hpp"
 // #include "hardware_access.hpp"
-=======
->>>>>>> 9267a095
 
 #include "main.hpp"
 
@@ -89,15 +64,9 @@
  *          before the program exits.
  */
 static struct termios original_term;
-<<<<<<< HEAD
-=======
 
 // Set with "make debug"
 // #define WSPR_DEBUG
->>>>>>> 9267a095
-
-// Set with "make debug"
-// #define WSPR_DEBUG
 
 // Logging library
 LCBLog llog;
@@ -105,77 +74,8 @@
 // INI File Library
 IniFile ini;
 
-<<<<<<< HEAD
 // Class to monitor for file changes
 MonitorFile iniMonitor;
-=======
-// Note on accessing memory in RPi:
-//
-// There are 3 (yes three) address spaces in the Pi:
-// Physical addresses
-//   These are the actual address locations of the RAM and are equivalent
-//   to offsets into /dev/mem.
-//   The peripherals (DMA engine, PWM, etc.) are located at physical
-//   address 0x2000000 for RPi1 and 0x3F000000 for RPi2/3.
-// Virtual addresses
-//   These are the addresses that a program sees and can read/write to.
-//   Addresses 0x00000000 through 0xBFFFFFFF are the addresses available
-//   to a program running in user space.
-//   Addresses 0xC0000000 and above are available only to the kernel.
-//   The peripherals start at address 0xF2000000 in virtual space but
-//   this range is only accessible by the kernel. The kernel could directly
-//   access peripherals from virtual addresses. It is not clear to me my
-//   a user space application running as 'root' does not have access to this
-//   memory range.
-// Bus addresses
-//   This is a different (virtual?) address space that also maps onto
-//   physical memory.
-//   The peripherals start at address 0x7E000000 of the bus address space.
-//   The DRAM is also available in bus address space in 4 different locations:
-//   0x00000000 "L1 and L2 cached alias"
-//   0x40000000 "L2 cache coherent (non allocating)"
-//   0x80000000 "L2 cache (only)"
-//   0xC0000000 "Direct, uncached access"
-//
-// Accessing peripherals from user space (virtual addresses):
-//   The technique used in this program is that mmap is used to map portions of
-//   /dev/mem to an arbitrary virtual address. For example, to access the
-//   GPIO's, the gpio range of addresses in /dev/mem (physical addresses) are
-//   mapped to a kernel chosen virtual address. After the mapping has been
-//   set up, writing to the kernel chosen virtual address will actually
-//   write to the GPIO addresses in physical memory.
-//
-// Accessing RAM from DMA engine
-//   The DMA engine is programmed by accessing the peripheral registers but
-//   must use bus addresses to access memory. Thus, to use the DMA engine to
-//   move memory from one virtual address to another virtual address, one needs
-//   to first find the physical addresses that corresponds to the virtual
-//   addresses. Then, one needs to find the bus addresses that corresponds to
-//   those physical addresses. Finally, the DMA engine can be programmed. i.e.
-//   DMA engine access should use addresses starting with 0xC.
-//
-// The perhipherals in the Broadcom documentation are described using their bus
-// addresses and structures are created and calculations performed in this
-// program to figure out how to access them with virtual addresses.
-
-// Empirical value for F_PWM_CLK that produces WSPR symbols that are 'close' to
-// 0.682s long. For some reason, despite the use of DMA, the load on the PI
-// affects the TX length of the symbols. However, the varying symbol length is
-// compensated for in the main loop.
-#define F_PWM_CLK_INIT (31156186.6125761)
-
-// WSRP nominal symbol time
-#define WSPR_SYMTIME (8192.0 / 12000.0)
-// How much random frequency offset should be added to WSPR transmissions
-// if the --offset option has been turned on.
-#define WSPR_RAND_OFFSET 80
-#define WSPR15_RAND_OFFSET 8
-
-#define PAGE_SIZE (4 * 1024)
-#define BLOCK_SIZE (4 * 1024)
-
-#define PWM_CLOCKS_PER_ITER_NOMINAL 1000
->>>>>>> 9267a095
 
 // Given an address in the bus address space of the peripherals, this
 // macro calculates the appropriate virtual address to use to access
@@ -276,38 +176,6 @@
     unsigned pool_cnt;
 } mbox;
 
-<<<<<<< HEAD
-=======
-struct wConfig
-{
-    // Global configuration items from command line and ini file
-    bool useini = false;
-    std::string inifile;
-    bool xmit_enabled = false;
-    bool repeat = false;
-    std::string callsign;
-    std::string grid_square;
-    int tx_power;
-    std::string frequency_string;
-    std::vector<double> center_freq_set;
-    double ppm = 0;
-    bool self_cal = true;
-    bool random_offset = false;
-    double test_tone = NAN;
-    bool no_delay = false;
-    mode_type mode = WSPR;
-    int terminate = -1;
-    bool use_led = false;
-    bool daemon_mode = false;
-    int power_level = 7;
-    int port = 31415;
-    // PLLD clock frequency.
-    double f_plld_clk;
-    // MEM_FLAG_L1_NONALLOCATING?
-    int mem_flag;
-} config;
-
->>>>>>> 9267a095
 // GPIO/DIO Control:
 
 void setupGPIO(int pin = 0)
@@ -321,13 +189,8 @@
 
     if ((mem_fd = open("/dev/mem", O_RDWR | O_SYNC)) < 0)
     {
-<<<<<<< HEAD
         llog.logE(FATAL, "Unable to open /dev/mem (running as root?)");
         std::exit(EXIT_FAILURE);
-=======
-        llog.logE(FATAL,"Unable to open /dev/mem (running as root?)");
-        exit(-1);
->>>>>>> 9267a095
     }
 
     /* mmap GPIO */
@@ -432,11 +295,7 @@
     if (mbox.pool_cnt >= mbox.pool_size)
     {
         llog.logE(FATAL, "Unable to allocated more pages.");
-<<<<<<< HEAD
         std::exit(EXIT_FAILURE);
-=======
-        exit(-1);
->>>>>>> 9267a095
     }
     unsigned offset = mbox.pool_cnt * 4096;
     *vAddr = (void *)(((unsigned)mbox.virt_addr) + offset);
@@ -798,7 +657,6 @@
     DMA0->CS = (1 << 0) | (255 << 16); // enable bit = 0, clear end flag = 1, prio=19-16
 }
 
-<<<<<<< HEAD
 bool wait_every(int minute)
 {
     // Continuously wait for the system clock's minute to reach 'minute'
@@ -821,503 +679,10 @@
         {
             std::this_thread::sleep_for(std::chrono::seconds(1));  // Ensure we're past the boundary
             return true;  // Ready to proceed
-=======
-void print_usage()
-{
-    llog.logS(INFO, "Usage:");
-    llog.logS(INFO, "  wsprrypi [options] callsign gridsquare tx_pwr_dBm f1 <f2> <f3> ...");
-    llog.logS(INFO, "    OR");
-    llog.logS(INFO, "  wsprrypi [options] --test-tone {frequency}");
-    llog.logS(INFO, "");
-    llog.logS(INFO, "Options:");
-    llog.logS(INFO, "  -h --help");
-    llog.logS(INFO, "    Print out this help screen.");
-    llog.logS(INFO, "  -v --version");
-    llog.logS(INFO, "    Show the Wsprry Pi version.");
-    llog.logS(INFO, "  -p --ppm ppm");
-    llog.logS(INFO, "    Known PPM correction to 19.2MHz RPi nominal crystal frequency.");
-    llog.logS(INFO, "  -s --self-calibration");
-    llog.logS(INFO, "    Check NTP before every transmission to obtain the PPM error of the");
-    llog.logS(INFO, "    crystal (default setting.)");
-    llog.logS(INFO, "  -f --free-running");
-    llog.logS(INFO, "    Do not use NTP to correct the frequency error of RPi crystal.");
-    llog.logS(INFO, "  -r --repeat");
-    llog.logS(INFO, "    Repeatedly and in order, transmit on all the specified command line");
-    llog.logS(INFO, "    freqs.");
-    llog.logS(INFO, "  -x --terminate <n>");
-    llog.logS(INFO, "    Terminate after completing <n> transmissions.");
-    llog.logS(INFO, "  -o --offset");
-    llog.logS(INFO, "    Add a random frequency offset to each transmission:");
-    llog.logS(INFO, "      +/-:", WSPR_RAND_OFFSET, "Hz for WSPR");
-    llog.logS(INFO, "      +/-:", WSPR15_RAND_OFFSET, "Hz for WSPR-15");
-    llog.logS(INFO, "  -t --test-tone freq");
-    llog.logS(INFO, "    Output a test tone at the specified frequency. Only used for");
-    llog.logS(INFO, "    debugging and verifying calibration.");
-    llog.logS(INFO, "  -l --led");
-    llog.logS(INFO, "    Use LED as a transmit indicator (TAPR board).");
-    llog.logS(INFO, "  -n --no-delay;");
-    llog.logS(INFO, "    Transmit immediately without waiting for a WSPR TX window. Used for");
-    llog.logS(INFO, "    testing only.");
-    llog.logS(INFO, "  -i --ini-file");
-    llog.logS(INFO, "    Load parameters from an ini file. Supply path and file name.");
-    llog.logS(INFO, "  -D --daemon-mode");
-    llog.logS(INFO, "    Run with terse messaging.");
-    llog.logS(INFO, "  -d --power_level");
-    llog.logS(INFO, "    Set actual TX power, 0-7.");
-    llog.logS(INFO, "  -e --port");
-    llog.logS(INFO, "    Set server port, 49152–65535.");
-    llog.logS(INFO, "");
-    llog.logS(INFO, "Frequencies can be specified either as an absolute TX carrier frequency,");
-    llog.logS(INFO, "or using one of the following bands:");
-    llog.logS(INFO, "");
-    llog.logS(INFO, "  LF, LF-15, MF, MF-15, 160m, 160m-15, 80m, 60m, 40m, 30m, 20m,");
-    llog.logS(INFO, "  17m, 15m, 12m, 10m, 6m, 4m, and 2m");
-    llog.logS(INFO, "");
-    llog.logS(INFO, "If you specify a band, the transmission will happen in the middle of the");
-    llog.logS(INFO, "WSPR region of the selected band.");
-    llog.logS(INFO, "");
-    llog.logS(INFO, "The \"-15\" suffix indicates the WSPR-15 region of the band.");
-    llog.logS(INFO, "");
-    llog.logS(INFO, "You may create transmission gaps by specifying a TX frequency of 0.");
-    llog.logS(INFO, "");
-}
-
-bool getINIValues(bool reload = false)
-{
-    if (ini.load())
-    {
-        if (! config.daemon_mode )
-            llog.logS(INFO, "\n============================================");
-        llog.logS(INFO, "Config:", ((reload) ? "re-loaded" : "loaded"), "from:", config.inifile);
-        if (! config.daemon_mode )
-            llog.logS(INFO, "============================================");
-        // TODO:  Align these values?
-        llog.logS(INFO, "Transmit Enabled:", ((config.xmit_enabled) ? "true" : "false"));
-        llog.logS(INFO, "Call Sign:", config.callsign);
-        llog.logS(INFO, "Grid Square:", config.grid_square);
-        llog.logS(INFO, "Transmit Power:", config.tx_power);
-        llog.logS(INFO, "Frequencies:", config.frequency_string);
-        llog.logS(INFO, "PPM Offset:", config.ppm);
-        llog.logS(INFO, "Do not use NTP sync:", ((!config.self_cal) ? "true" : "false"));
-        llog.logS(INFO, "Check NTP Each Run (default):", ((config.self_cal) ? "true" : "false"));
-        llog.logS(INFO, "Use Frequency Randomization:", ((config.random_offset) ? "true" : "false"));
-        llog.logS(INFO, "Power Level:", config.power_level);
-        llog.logS(INFO, "Server Port:", config.port);
-        llog.logS(INFO, "Use LED:", ((config.use_led) ? "true" : "false"));
-        if (! config.daemon_mode )
-            llog.logS(INFO, "============================================\n");
-        return true;
-    }
-    else
-    {
-        return false;
-    }
-
-}
-
-/**
- * @brief Converts a string to uppercase.
- *
- * @param str The input string.
- * @return The uppercase version of the string.
- */
-std::string to_uppercase(const std::string &str) {
-    std::string upper_str = str;
-    std::transform(upper_str.begin(), upper_str.end(), upper_str.begin(),
-                   [](unsigned char c) { return std::toupper(c); });
-    return upper_str;
-}
-
-/**
- * @brief Converts a frequency label or numeric string to its corresponding frequency.
- *
- * @param option The string representing the frequency band or a numeric value.
- * @return The corresponding frequency in Hz.
- * @throws Exits with a fatal log error if the input is invalid.
- */
-double string_to_frequency(const std::string &option) {
-    /**
-     * @brief Mapping of frequency labels to their corresponding values in Hz.
-     *
-     * The keys are stored in uppercase to enable case-insensitive lookup.
-     */
-    static const std::unordered_map<std::string, double> frequency_map = {
-        {"LF", 137500.0}, {"LF-15", 137612.5}, {"MF", 475700.0},
-        {"MF-15", 475812.5}, {"160M", 1838100.0}, {"160M-15", 1838212.5},
-        {"80M", 3570100.0}, {"60M", 5288700.0}, {"40M", 7040100.0},
-        {"30M", 10140200.0}, {"20M", 14097100.0}, {"17M", 18106100.0},
-        {"15M", 21096100.0}, {"12M", 24926100.0}, {"10M", 28126100.0},
-        {"6M", 50294500.0}, {"4M", 70092500.0}, {"2M", 144490500.0}
-    };
-
-    // Convert the input to uppercase for case-insensitive comparison
-    std::string key = to_uppercase(option);
-
-    // Check if the given option exists in the predefined frequency map
-    auto it = frequency_map.find(key);
-    if (it != frequency_map.end()) {
-        return it->second;
-    }
-
-    // Attempt to parse as a numeric frequency
-    char *endp;
-    double parsed_freq = std::strtod(option.c_str(), &endp);
-
-    if (endp == option.c_str() || *endp != '\0') {
-        llog.logE(FATAL, "Could not parse transmit frequency:", option);
-        return 0.0;
-    }
-
-    return parsed_freq;
-}
-
-bool parse_commandline(const int &argc, char *const argv[])
-{
-    static struct option long_options[] = {
-        {"help", no_argument, 0, 'h'},
-        {"version", no_argument, 0, 'v'},
-        {"ppm", required_argument, 0, 'p'},
-        {"self-calibration", no_argument, 0, 's'},
-        {"free-running", no_argument, 0, 'f'},
-        {"repeat", no_argument, 0, 'r'},
-        {"terminate", required_argument, 0, 'x'},
-        {"offset", no_argument, 0, 'o'},
-        {"test-tone", required_argument, 0, 't'},
-        {"no-delay", no_argument, 0, 'n'},
-        {"led", no_argument, 0, 'l'},
-        {"ini-file", required_argument, 0, 'i'},
-        {"daemon-mode", no_argument, 0, 'D'},
-        {"power_level", required_argument, 0, 'd'},
-        {"port", required_argument, 0, 'e'},
-        {0, 0, 0, 0}};
-
-    while (true)
-    {
-        /* getopt_long stores the option index here. */
-        int option_index = 0;
-        int c = getopt_long(argc, argv, "?vhp:sfrxde:ot:nli:D",
-                            long_options, &option_index);
-        if (c == -1)
-            break;
-
-        switch (c)
-        {
-            char *endp;
-        case 0:
-            // Code should only get here if a long option was given a non-null
-            // flag value.
-            llog.logE(FATAL, "Check code.");
-            return false;
-            break;
-        case 'h':
-        case '?':
-            // Help
-            print_usage();
-            return false;
-            break;
-        case 'v':
-            // Version
-            std::cout << version_string() << std::endl;
-            return false;
-            break;
-        case 'p':
-            // Set PPM to X
-            config.ppm = strtod(optarg, &endp);
-            if ((optarg == endp) || (*endp != '\0'))
-            {
-                llog.logE(FATAL, "Could not parse ppm value.");
-                return false;
-            }
-            break;
-        case 's':
-            // Self-Cal
-            config.self_cal = true;
-            break;
-        case 'f':
-            // Free Running
-            config.self_cal = false;
-            break;
-        case 'r':
-            // Repeat
-            config.repeat = true;
-            break;
-        case 'x':
-            // Terminate after X
-            config.terminate = strtol(optarg, &endp, 10);
-            if ((optarg == endp) || (*endp != '\0'))
-            {
-                llog.logE(FATAL, "Could not parse termination argument.");
-                return false;
-            }
-            if (config.terminate < 1)
-            {
-                llog.logE(FATAL, "Termination parameter must be >= 1.");
-                return false;
-            }
-            break;
-        case 'o':
-            // Use random offset
-            config.random_offset = true;
-            break;
-        case 't':
-            // Set a test tone
-            config.test_tone = strtod(optarg, &endp);
-            config.mode = TONE;
-            if ((optarg == endp) || (*endp != '\0'))
-            {
-                llog.logE(FATAL, "Could not parse test tone frequency.");
-                return false;
-            }
-            break;
-        case 'i':
-            // Use INI file
-            config.inifile = optarg;
-            config.useini = true;
-            ini.set_filename(config.inifile);
-            break;
-        case 'n':
-            // No delay, transmit immediately
-            config.no_delay = true;
-            break;
-        case 'l':
-            // Use LED
-            config.use_led = true;
-            break;
-        case 'D':
-            // Daemon mode, repeats indefinitely
-            config.daemon_mode = true;
-            config.repeat = true; // Repeat must be true in a daemon setup
-            llog.enableTimestamps(config.daemon_mode);
-            break;
-        case 'd':
-            {
-                // Set power output 0-7
-                int _pwr = strtol(optarg, NULL, 10);
-                if (_pwr < 0 || _pwr > 7 )
-                {
-                    config.power_level = 7;
-                }
-                else
-                {
-                    config.power_level = _pwr;
-                }
-                break;
-            }
-        case 'e':
-            {
-                // Set power output 0-7
-                int _port = strtol(optarg, NULL, 10);
-                if (_port < 49152 || _port > 65535)
-                {
-                    config.port = 31415;
-                }
-                else
-                {
-                    config.port = _port;
-                }
-                break;
-            }
-        default:
-            return false;
         }
-    }
-    if (config.useini == false) { config.xmit_enabled = true; }
-    return true;
-}
-
-bool parseConfigData(const int &argc, char *const argv[], bool reparse = false)
-{
-    if (config.useini)
-    {
-        if (! reparse) iniMonitor.filemon(config.inifile.c_str());
-        if ( !getINIValues(reparse) )
-        {
-            llog.logE(FATAL, "Failed to reload the INI.");
-            exit(-1);
-        }
-        config.center_freq_set.clear();
-
-        // Declare a vector to store the extracted frequency values as strings
-        std::vector<std::string> freq_list;
-
-        // Create an input string stream from the frequency string to process it word by word
-        std::istringstream s(config.frequency_string);
-
-        // Temporary variable to hold each extracted token
-        std::string token;
-
-        // Read words from the input stream and store them in freq_list
-        while (s >> token) {
-            freq_list.push_back(token); // Add each extracted token to the vector
-        }
-
-        // Parse the list as a list of strings, and convert them to doubles
-        for (const auto& f : freq_list)
-        {
-            double parsed_freq = string_to_frequency(f);
-            config.center_freq_set.push_back(parsed_freq);
-        }
-    }
-    else
-    {
-        if ( ! reparse)
-        {
-            unsigned int n_free_args = 0;
-            while (optind < argc)
-            {
-                // Check for callsign, grid_square, tx_power
-                if (n_free_args == 0)
-                {
-                    config.callsign = argv[optind++];
-                    n_free_args++;
-                    continue;
-                }
-                if (n_free_args == 1)
-                {
-                    config.grid_square = argv[optind++];
-                    n_free_args++;
-                    continue;
-                }
-                if (n_free_args == 2)
-                {
-                    // Convert to an integer
-                    try {
-                        config.tx_power = std::stoi(argv[optind++]);
-                    } catch (const std::exception &e) {
-                        std::cerr << "Error: Invalid power value: " << argv[optind - 1] << std::endl;
-                        return 1;  // Exit with error code
-                    }
-                    n_free_args++;
-                    continue;
-                }
-                // Treat the freq as a string, and convert it to a double
-                std::string argument = argv[optind];  // Convert to std::string
-                double parsed_freq = string_to_frequency(argument);  // Call the new function
-                config.center_freq_set.push_back(parsed_freq);  // Store the result
-                optind++;
-            }
-        }
-    }
-
-    // Convert to uppercase
-    transform(config.callsign.begin(), config.callsign.end(), config.callsign.begin(), ::toupper);
-    transform(config.grid_square.begin(), config.grid_square.end(), config.grid_square.begin(), ::toupper);
-
-    // Check consistency among command line options.
-    if (config.ppm && config.self_cal)
-    {
-        llog.logE(INFO, "PPM value is being ignored.");
-        config.ppm = 0.0;
-    }
-    if (config.mode == TONE)
-    {
-        if ((config.callsign.empty()) || (config.grid_square.empty()) || (config.tx_power > 0) || (config.center_freq_set.empty()) || config.random_offset)
-        {
-            llog.logE(INFO, "Callsign, gridsquare, etc. are ignored when generating test tone.");
-        }
-        config.random_offset = 0;
-        if (config.test_tone <= 0)
-        {
-            llog.logE(FATAL, "Test tone frequency must be positive.");
-            exit(-1);
-        }
-    }
-    else
-    {
-
-        if ((config.callsign == "") || (config.grid_square == "") || (config.tx_power <= 0) || (config.center_freq_set.size() == 0))
-        {
-            llog.logE(FATAL, "must specify callsign, gridsquare, dBm, and at least one frequency.");
-            llog.logE(FATAL, "Try: wsprrypi --help");
-            exit(-1);
-        }
-    }
-
-    // Print a summary of the parsed options
-    if (config.mode == WSPR)
-    {
-        llog.logS(INFO, "WSPR packet payload:");
-        llog.logS(INFO, "- Callsign:", config.callsign);
-        llog.logS(INFO, "- Locator:", config.grid_square);
-        llog.logS(INFO, "- Power:", config.tx_power, " dBm");
-        llog.logS(INFO, "Requested TX frequencies:");
-
-        // Concatenate a message
-        std::ostringstream log_message;
-        for (unsigned int t = 0; t < config.center_freq_set.size(); t++) {
-            log_message << "- " << std::setprecision(6) << std::fixed
-                        << config.center_freq_set[t] / 1e6 << " MHz\n";
-        }
-
-        // Log the concatenated message
-        llog.logS(INFO, log_message.str());
-
-
-        if (config.self_cal)
-        {
-            llog.logS(INFO, "- Using NTP to calibrate transmission frequency.");
-        }
-        else if (config.ppm)
-        {
-            llog.logS(INFO, "- PPM value to be used for all transmissions:", config.ppm);
-        }
-
-        if (config.terminate > 0)
-        {
-            llog.logS(INFO, "- TX will stop after:", config.terminate);
-        }
-        else if (config.repeat && !config.daemon_mode)
-        {
-            llog.logS(INFO, "- Transmissions will continue forever until stopped with CTRL-C.");
-        }
-
-        if (config.random_offset)
-        {
-            llog.logS(INFO, "- A small random frequency offset will be added to all transmissions.");
-        }
-    }
-    else
-    {
-        llog.logS(INFO, (std::ostringstream() << std::setprecision(6) << std::fixed
-                                 << "A test tone will be generated at frequency "
-                                 << config.test_tone / 1e6 << " MHz.").str());
-        if (config.self_cal)
-        {
-            llog.logS(INFO, "NTP will be used to calibrate the tone frequency.");
-        }
-        else if (config.ppm)
-        {
-            llog.logS(INFO, "PPM value to be used to generate the tone:", config.ppm);
->>>>>>> 9267a095
-        }
-
-<<<<<<< HEAD
+
         // Sleep for a short while to avoid busy-waiting
         std::this_thread::sleep_for(std::chrono::milliseconds(100));
-=======
-bool wait_every(int minute)
-{
-    // Wait for the system clock's minute to reach one second past 'minute'
-    time_t t;
-    struct tm *ptm;
-    for (;;)
-    {
-        if (config.useini && iniMonitor.changed())
-        {
-            // Delay and make sure the file is done changing
-            usleep(500000);
-            while (iniMonitor.changed()) {;;}
-
-            llog.logS(INFO, "INI file changed, reloading parameters.");
-            parseConfigData(true);
-            return false; // Need to reload
-        }
-        time(&t);
-        ptm = gmtime(&t);
-        if ((ptm->tm_min % minute) == 0 && ptm->tm_sec == 0)
-            break;
-        usleep(1000);
->>>>>>> 9267a095
     }
 }
 
@@ -1389,11 +754,7 @@
     if (mbox.handle < 0)
     {
         llog.logE(FATAL, "Failed to open mailbox.");
-<<<<<<< HEAD
         std::exit(EXIT_FAILURE);
-=======
-        exit(-1);
->>>>>>> 9267a095
     }
 }
 
@@ -1422,11 +783,7 @@
     if ((mem_fd = open("/dev/mem", O_RDWR | O_SYNC)) < 0)
     {
         llog.logE(FATAL, "Can't open /dev/mem");
-<<<<<<< HEAD
         std::exit(EXIT_FAILURE);
-=======
-        exit(-1);
->>>>>>> 9267a095
     }
     peri_base_virt = (unsigned *)mmap(
         NULL,
@@ -1439,11 +796,7 @@
     if ((long int)peri_base_virt == -1)
     {
         llog.logE(FATAL, "peri_base_virt mmap error.");
-<<<<<<< HEAD
         std::exit(EXIT_FAILURE);
-=======
-        exit(-1);
->>>>>>> 9267a095
     }
     close(mem_fd);
 }
@@ -1479,11 +832,7 @@
         return;
     }
 
-<<<<<<< HEAD
     original_term = term;     // Store original settings
-=======
-    original_term = term;  // Store original settings
->>>>>>> 9267a095
     term.c_lflag &= ~ECHOCTL; // Disable control character echoing
 
     // Apply the new settings immediately
@@ -1510,7 +859,6 @@
 
     switch (sig)
     {
-<<<<<<< HEAD
     case SIGINT:
         log_message = "Exiting due to interrupt (Ctrl+C).";
         break;
@@ -1553,22 +901,6 @@
     default:
         log_message = "Exiting due to unknown signal.";
         break;
-=======
-        case SIGINT:   log_message = "Exiting due to interrupt (Ctrl+C)."; break;
-        case SIGTERM:  log_message = "Exiting due to termination request (SIGTERM)."; break;
-        case SIGUSR1:  log_message = "Exiting due to user-defined signal 1 (SIGUSR1)."; break;
-        case SIGUSR2:  log_message = "Exiting due to user-defined signal 2 (SIGUSR2)."; break;
-        case SIGQUIT:  log_message = "Exiting due to quit signal (SIGQUIT)."; break;
-        case SIGPWR:   log_message = "Exiting due to power failure signal (SIGPWR)."; break;
-        case SIGCONT:  log_message = "Exiting due to continue signal (SIGCONT)."; break;
-        case SIGKILL:  log_message = "Exiting due to kill signal (SIGKILL)."; break;
-        case SIGSEGV:  log_message = "Exiting due to segmentation fault (SIGSEGV)."; break;
-        case SIGBUS:   log_message = "Exiting due to bus error (SIGBUS)."; break;
-        case SIGFPE:   log_message = "Exiting due to floating point exception (SIGFPE)."; break;
-        case SIGILL:   log_message = "Exiting due to illegal instruction (SIGILL)."; break;
-        case SIGHUP:   log_message = "Exiting due to hangup signal (SIGHUP)."; break;
-        default:       log_message = "Exiting due to unknown signal."; break;
->>>>>>> 9267a095
     }
 
     // Log signal details
@@ -1586,25 +918,15 @@
     restoreTerminalSettings();
 
     // Perform necessary cleanup before exit
-<<<<<<< HEAD
     if (ini.get_bool_value("Extended", "Use LED") && ini.get_int_value("Extended", "LED Pin") > 0)
         pinLow(ini.get_int_value("Extended", "LED Pin"));
-=======
-#ifdef LED_PIN
-    pinLow(LED_PIN);
-#endif
->>>>>>> 9267a095
     disable_clock();
     unSetupDMA();
     deallocMemPool();
     unlink(LOCAL_DEVICE_FILE_NAME);
 
     // Determine exit status
-<<<<<<< HEAD
     exit(severity == FATAL ? EXIT_FAILURE : EXIT_SUCCESS);
-=======
-    exit(severity == FATAL ? -1 : 0);
->>>>>>> 9267a095
 }
 
 /**
@@ -1618,7 +940,6 @@
 {
     bool is_fatal = (sig == SIGSEGV || sig == SIGBUS || sig == SIGFPE || sig == SIGILL || sig == SIGKILL);
     handleExitSignal(sig, is_fatal ? FATAL : INFO);
-<<<<<<< HEAD
 }
 
 /**
@@ -1654,39 +975,16 @@
     signal(SIGFPE, cleanupAndExit);
     signal(SIGILL, cleanupAndExit);
     signal(SIGHUP, cleanupAndExit);
-=======
->>>>>>> 9267a095
 }
 
 int main(const int argc, char *const argv[])
 {
     llog.setLogLevel(DEBUG);
-<<<<<<< HEAD
-=======
-
-    // Set up signal handlers
-    signal(SIGINT, cleanupAndExit);
-    signal(SIGTERM, cleanupAndExit);
-    signal(SIGQUIT, cleanupAndExit);
-    signal(SIGSEGV, cleanupAndExit);
-    signal(SIGBUS, cleanupAndExit);
-    signal(SIGFPE, cleanupAndExit);
-    signal(SIGILL, cleanupAndExit);
-    signal(SIGHUP, cleanupAndExit);
+
+    set_signal_handler();
 
     // Modify terminal settings
     disableSignalEcho();
->>>>>>> 9267a095
-
-    set_signal_handler();
-
-<<<<<<< HEAD
-    // Modify terminal settings
-    disableSignalEcho();
-=======
-    llog.logS(INFO, version_string());
-    llog.logS(INFO, "Running on:", getRaspberryPiModel(), ".");
->>>>>>> 9267a095
 
     // Parse command line arguments
     if (!parse_command_line(argc, argv))
@@ -1697,16 +995,10 @@
     if (!validate_config_data())
         return false;
 
-<<<<<<< HEAD
     llog.logS(INFO, version_string());
     llog.logS(INFO, "Running on:", getRaspberryPiModel(), ".");
 
     getPLLD(); // Get PLLD Frequency
-=======
-    #ifdef LED_PIN
-    setupGPIO(LED_PIN);
-    #endif
->>>>>>> 9267a095
 
     // Set up GPIO if LED option is on
     // TODO: Move to INI load/reload
@@ -1719,7 +1011,7 @@
     {
         if (!singleton())
         {
-            llog.logE(FATAL, "Process already running; see:", singleton.GetLockFileName());
+            llog.logE(FATAL, "Process already running; see port:", SINGLETON_PORT);
             return 1;
         }
     }
@@ -1734,11 +1026,7 @@
     // Initialize the RNG
     srand(time(NULL));
 
-<<<<<<< HEAD
     // TODO: Is this where #57 breaks?
-=======
-    // TODO:  Is this where #57 breaks?
->>>>>>> 9267a095
     int nbands = config.center_freq_set.size();
 
     // Initial configuration
@@ -1805,17 +1093,10 @@
         for (;;)
         { // Reload Loop >
             // Initialize WSPR Message (message)
-<<<<<<< HEAD
             WsprMessage message(ini.get_string_value("Common", "Call Sign"), ini.get_string_value("Common", "Grid Square"), ini.get_int_value("Common", "TX Power"));
 
             // Access the generated symbols
             unsigned char *symbols = message.symbols;
-=======
-            WsprMessage message(config.callsign, config.grid_square, config.tx_power);
-
-            // Access the generated symbols
-            unsigned char* symbols = message.symbols;
->>>>>>> 9267a095
 
             #ifdef WSPR_DEBUG
             // Use a string stream to concatenate symbols
@@ -1869,14 +1150,9 @@
                 }
                 else
                 {
-<<<<<<< HEAD
                     int interval = wspr15 ? 15 : 2;
                     llog.logS(INFO, "Waiting for next WSPR (", interval, ") transmission window.");
                     if (!wait_every(interval))
-=======
-                    llog.logS(INFO, "Waiting for next WSPR transmission window.");
-                    if ( ! wait_every((wspr15) ? 15 : 2) )
->>>>>>> 9267a095
                     {
                         // Break and reload if ini changes
                         break;
@@ -1937,12 +1213,7 @@
                     // Calculate duration in <double> seconds
                     std::chrono::duration<double, std::milli> elapsed = (txEnd - txBegin) / 1000;
                     double num_seconds = elapsed.count();
-<<<<<<< HEAD
                     llog.logS(INFO, "Transmission complete (", num_seconds, " sec.)");
-=======
-                    llog.logS(INFO, "Transmission completed, (", num_seconds, " sec.)");
-                    // TODO:  Add a failsafe here for short windows?
->>>>>>> 9267a095
                 }
                 else
                 {
@@ -1973,7 +1244,6 @@
     return 0;
 }
 
-<<<<<<< HEAD
 // Have to do:
 // TODO: Documentation needs updates from/related to changes to command line parsing (including INI vs option precedence)
 // TODO: Obtained new ppm value: -11.5494 - not working
@@ -1986,9 +1256,4 @@
 // TODO: See if we can use C++ 20 and .contains() (in arg parsing)
 // TODO: Replace manual trimming – Use std::erase_if() (C++20) instead of manually erasing whitespace.
 // TODO: DMA notes at: https://github.com/fandahao17/Raspberry-Pi-DMA-Tutorial
-// TODO: CTRL_C does not stop program
-=======
-// TODO:  Add in tcp server
-// TODO:  Move singleton to server maybe
-// TODO:  Consider an external file for band to frequency lookups
->>>>>>> 9267a095
+// TODO: CTRL_C does not stop program