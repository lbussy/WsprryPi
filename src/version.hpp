--- conflicted
+++ resolved
@@ -36,11 +36,7 @@
 
 int ver()
 {
-<<<<<<< HEAD
     std::ifstream cpuinfo("/proc/cpuinfo");
-=======
-    std::ifstream cpuinfo("/proc/cpuinfo"); // ifstream closes when out of scope
->>>>>>> ec3ef878
     if (!cpuinfo.is_open()) {
         std::cerr << "Unable to open /proc/cpuinfo" << std::endl;
         return -1;
@@ -49,19 +45,6 @@
     std::string line;
     while (std::getline(cpuinfo, line)) {
         if (line.find("Model") != std::string::npos || line.find("Hardware") != std::string::npos) {
-<<<<<<< HEAD
-            // Check the model name directly
-            if (line.find("Raspberry Pi 1") != std::string::npos) return 0;
-            if (line.find("Raspberry Pi 2") != std::string::npos) return 1;
-            if (line.find("Raspberry Pi 3") != std::string::npos) return 2;
-            if (line.find("Raspberry Pi 4") != std::string::npos) return 3;
-            if (line.find("Raspberry Pi 5") != std::string::npos) return 4;
-            // Additional models can be added here if needed
-        }
-    }
-
-    cpuinfo.close();
-=======
             // Check the model directly from /proc/cpuinfo
             if (line.find("Raspberry Pi 1") != std::string::npos) return 1;
             if (line.find("Raspberry Pi 2") != std::string::npos) return 2;
@@ -71,38 +54,23 @@
         }
     }
 
->>>>>>> ec3ef878
     return -1; // Return -1 if model is not found or unrecognized
 }
 
 const char* RPiVersion(int _ver)
 {
-<<<<<<< HEAD
-    const char* vertext[5] = {
-=======
     const char* vertext[7] = {
                 "Unknown",
->>>>>>> ec3ef878
                 "Raspberry Pi 1 or Zero Model (BCM2835)",
                 "Raspberry Pi 2B (BCM2836)",
                 "Raspberry Pi 2B or 3B (BCM2837)",
                 "Raspberry Pi 4 (BCM2711)",
-<<<<<<< HEAD
-                "Raspberry Pi 5 (BCM2712)"
-=======
                 "Raspberry Pi 5 (BCM2712)",
                 "Unknown",
->>>>>>> ec3ef878
             };
     return vertext[ver()];
 }
 
-<<<<<<< HEAD
-unsigned gpioBase()
-{
-    //return bcm_host_get_peripheral_address();
-    return 0x40000000; // DEBUG to get past this, bcm_host is dead
-=======
 int getBitness() {
     if (sizeof(void*) == 4) {
         return 32;
@@ -129,7 +97,6 @@
     } else {
         return 0;
     }
->>>>>>> ec3ef878
 }
 
 #endif // _VERSION_H