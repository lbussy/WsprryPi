// TODO:  Check Doxygen

/**
 * @file arg_parser.cpp
 * @brief Command-line argument parser and configuration handler.
 *
 * This file is part of WsprryPi, a project originally created from @threeme3
 * WsprryPi projet (no longer on GitHub). However, now the original code
 * remains only as a memory and inspiration, and this project is no longer
 * a deriivative work.
 *
 * This project is is licensed under the MIT License. See LICENSE.MIT.md
 * for more information.
 *
 * Copyright (C) 2023-2025 Lee C. Bussy (@LBussy). All rights reserved.
 *
 * Permission is hereby granted, free of charge, to any person obtaining a copy
 * of this software and associated documentation files (the "Software"), to
 * deal in the Software without restriction, including without limitation the
 * rights to use, copy, modify, merge, publish, distribute, sublicense, and/or
 * sell copies of the Software, and to permit persons to whom the Software is
 * furnished to do so, subject to the following conditions:
 *
 * The above copyright notice and this permission notice shall be included in
 * all copies or substantial portions of the Software.
 *
 * THE SOFTWARE IS PROVIDED "AS IS", WITHOUT WARRANTY OF ANY KIND, EXPRESS OR
 * IMPLIED, INCLUDING BUT NOT LIMITED TO THE WARRANTIES OF MERCHANTABILITY,
 * FITNESS FOR A PARTICULAR PURPOSE AND NONINFRINGEMENT. IN NO EVENT SHALL THE
 * AUTHORS OR COPYRIGHT HOLDERS BE LIABLE FOR ANY CLAIM, DAMAGES OR OTHER
 * LIABILITY, WHETHER IN AN ACTION OF CONTRACT, TORT OR OTHERWISE, ARISING FROM,
 * OUT OF OR IN CONNECTION WITH THE SOFTWARE OR THE USE OR OTHER DEALINGS IN THE
 * SOFTWARE.
 */

// Primary header for this source file
#include "arg_parser.hpp"

// Project headers
#include "constants.hpp"
#include "logging.hpp"
#include "scheduling.hpp"
#include "signal_handler.hpp"
#include "transmit.hpp"
#include "wspr_band_lookup.hpp"
#include "wspr_message.hpp"
#include "led_handler.hpp"
#include "shutdown_handler.hpp"

// Standard library headers
#include <algorithm>
#include <atomic>
#include <cstring>
#include <regex>
#include <sstream>
#include <stdexcept>
#include <string>
#include <vector>

// System headers
#include <getopt.h>

std::string inifile = "";

/**
 * @brief Global configuration instance for argument parsing.
 *
 * This global instance of `ArgParserConfig` holds the parsed
 * command-line arguments and configuration settings used throughout
 * the application. It is defined in `arg_parser.cpp` and declared
 * as `extern` in `arg_parser.hpp` so it can be accessed globally.
 *
 * @note Ensure that `arg_parser.hpp` is included in any file that
 *       needs access to this configuration instance.
 *
 * @see ArgParserConfig
 */
ArgParserConfig config;

/**
 * @brief Global instance of the IniFile configuration handler.
 *
 * The `ini` object provides an interface for reading, writing, and managing
 * INI-style configuration files. It supports key-value pair retrieval, type-safe
 * conversions, and file monitoring for changes.
 *
 * This instance is initialized globally to allow centralized configuration
 * management across all modules of the application.
 *
 * Example usage:
 * @code
 * std::string callsign = ini.get_string_value("Common", "Call Sign");
 * int power = ini.get_int_value("Common", "TX Power");
 * @endcode
 *
 * The `ini` object is commonly used alongside `iniMonitor` to detect and apply
 * configuration changes dynamically without restarting the application.
 *
 * @see https://github.com/lbussy/INI-Handler for detailed documentation and examples.
 */
IniFile ini;

/**
 * @brief Global instance of the MonitorFile for INI file change detection.
 *
 * The `iniMonitor` object continuously monitors the specified INI file for changes.
 * It provides real-time notifications when the file is modified, enabling the application
 * to reload configuration settings dynamically without requiring a restart.
 *
 * This instance is typically used alongside the `ini` object to automatically re-validate
 * and apply updated configuration settings.
 *
 * The `iniMonitor` object works by checking the file's last modified timestamp and comparing
 * it with the previous known state. If a change is detected, it returns `true` on `changed()`.
 *
 * @see https://github.com/lbussy/MonitorFile for detailed documentation and examples.
 */
MonitorFile iniMonitor;

WsprMessage *message = nullptr; // Initialize to null

WSPRBandLookup lookup;

/**
 * @brief Atomic variable representing the current WSPR transmission interval.
 *
 * This variable defines the transmission interval for WSPR signals.
 * It can be set to one of the predefined constants:
 * - `WSPR_2` for a 2-minute interval.
 * - `WSPR_15` for a 15-minute interval.
 *
 * This value is updated dynamically based on the INI configuration
 * and influences when the scheduler triggers the next transmission.
 *
 * @note Access to this variable is thread-safe due to its atomic nature.
 */
std::atomic<int> wspr_interval(WSPR_2);

/**
 * @brief Semaphore indicating a pending INI file reload.
 *
 * The `ini_reload_pending` atomic flag acts as a semaphore to signal when an
 * INI file change has been detected and a configuration reload is required.
 * This ensures that the reload process does not conflict with an ongoing
 * transmission.
 *
 * - `true` indicates that an INI reload is pending.
 * - `false` indicates that no reload is currently required.
 *
 * This flag is typically set when the `iniMonitor` detects a file change and
 * is checked periodically by the INI monitoring thread. If a transmission is
 * in progress, the reload is deferred until the transmission completes.
 *
 * @note The atomic nature ensures thread-safe access across multiple threads.
 */
std::atomic<bool> ini_reload_pending(false);

<<<<<<< HEAD
// List of allowed WSPR power levels
const std::vector<int> wspr_power_levels = {0, 3, 7, 10, 13, 17, 20, 23, 27, 30, 33, 37, 40, 43, 47, 50, 53, 57, 60};

=======
>>>>>>> 6d8b16ec
/**
 * @brief Callback for INI file change detection
 *
 * This function runs as a background thread, periodically checking
 * if the monitored INI file has been modified. When a change is detected:
 *
 * - It sets a deferred reload flag (`ini_reload_pending`) to apply the
 *   changes after the transmission completes.
<<<<<<< HEAD
 */
void callback_ini_changed()
{
    // Log detection of change
    ini_reload_pending.store(true);

    if (in_transmission.load())
    {
        llog.logS(INFO, "INI file changed, reload after transmission.");
    }
    else
    {
        llog.logS(INFO, "INI file changed.");
        apply_deferred_changes();
    }
}

/**
 * @brief Monitors the INI configuration file for changes.
 *
 * This is called to check if the monitored INI file has been modified.
 * When a change is detected it reloads the configuration by calling
 * `validate_config_data()`.
 */
void apply_deferred_changes()
{
    // Apply deferred reload if transmission has ended
    if (ini_reload_pending.load() && !in_transmission.load())
    {
        // Clear the pending flag and reload configuration
        ini_reload_pending.store(false);
        llog.logS(INFO, "Applying deferred INI changes.");
        validate_config_data();
    }
}

bool is_valid_callsign(std::string &callsign)
{
    // WSPR Type 1 callsign regex pattern
    static const std::regex callsign_pattern(
        R"(^(?:[A-Za-z0-9]?[A-Za-z0-9][0-9][A-Za-z]?[A-Za-z]?[A-Za-z]?|[A-Za-z][0-9][A-Za-z]|[A-Za-z0-9]{3}[0-9][A-Za-z]{2})$)",
        std::regex::icase // Case-insensitive
    );

    // Check length constraints (3-6 characters)
    if (callsign.length() < 3 || callsign.length() > 6)
    {
        return false;
    }

    // Validate using regex
    if (std::regex_match(callsign, callsign_pattern))
    {
        // Convert to uppercase
        std::transform(callsign.begin(), callsign.end(), callsign.begin(), ::toupper);
        return true;
    }

    return false;
}

int round_to_nearest_wspr_power(int power)
{
    int closest = wspr_power_levels[0];
    int min_diff = std::abs(power - closest);

    for (int level : wspr_power_levels)
    {
        int diff = std::abs(power - level);
        if (diff < min_diff)
        {
            closest = level;
            min_diff = diff;
        }
    }
    return closest;
}

bool validate_and_truncate_locator(std::string &locator)
{
    static const std::regex locator_pattern(R"(^[A-Za-z]{2}[0-9]{2})");

    // Convert to uppercase before validation
    std::transform(locator.begin(), locator.end(), locator.begin(), ::toupper);

    if (locator.length() == 4 && std::regex_match(locator, locator_pattern))
    {
        return true; // Already valid
    }

    // If locator is 6 or 8 characters, check first 4 characters
    if ((locator.length() == 6 || locator.length() == 8) && std::regex_match(locator.substr(0, 4), locator_pattern))
    {
        locator = locator.substr(0, 4); // Truncate to first 4 characters
        return true;
=======
 */
void callback_ini_changed()
{
    // Log detection of change
    ini_reload_pending.store(true);

    if (in_transmission.load())
    {
        llog.logS(INFO, "INI file changed, reload after transmission.");
    }
    else
    {
        llog.logS(INFO, "INI file changed.");
        apply_deferred_changes();
    }
}

/**
 * @brief Monitors the INI configuration file for changes.
 *
 * This is called to check if the monitored INI file has been modified.
 * When a change is detected it reloads the configuration by calling
 * `validate_config_data()`.
 */
void apply_deferred_changes()
{
    // Apply deferred reload if transmission has ended
    if (ini_reload_pending.load() && !in_transmission.load())
    {
        // Clear the pending flag and reload configuration
        ini_reload_pending.store(false);
        llog.logS(INFO, "Applying deferred INI changes.");
        validate_config_data();
>>>>>>> 6d8b16ec
    }

    return false; // Invalid locator
}

std::string join_frequencies(const std::vector<std::string> &args, size_t start_index)
{
    if (start_index >= args.size())
    {
        return ""; // Return empty string if there are no frequencies
    }

    std::ostringstream oss;
    for (size_t i = start_index; i < args.size(); ++i)
    {
        if (i > start_index)
        {
            oss << " "; // Add space between elements
        }
        oss << args[i];
    }
    return oss.str();
}

/**
 * @brief Displays the usage information for the WsprryPi application.
 *
 * This function prints a brief help message to `std::cerr`, outlining
 * the command-line syntax and key options available. Optionally, an error
 * message can be displayed before the usage information.
 *
 * The function also determines whether the program exits or continues
 * running based on the `exit_code` parameter.
 *
 * @note This function **always terminates the program**, unless `exit_code`
 *       is `3`, in which case it simply returns.
 *
 * @param message An optional error message to display before the usage
 *        information. If empty, only the usage message is shown.
 * @param exit_code Determines the program's exit behavior:
 *        - `0` → Exits with `EXIT_SUCCESS`.
 *        - `1` → Exits with `EXIT_FAILURE`.
 *        - `3` → Returns from the function without exiting.
 *        - Any other value → Calls `std::exit(exit_code)`.
 *
 * @example
 * **Returning (does not exit):**
 * @code
 * print_usage();               // Prints usage and returns (default: exit_code = 3).
 * print_usage("Invalid args"); // Prints error message, then usage, returns.
 * print_usage(3);              // Prints usage and returns.
 * @endcode
 *
 * **Exiting the program:**
 * @code
 * print_usage(0);              // Prints usage and exits with EXIT_SUCCESS.
 * print_usage(1);              // Prints usage and exits with EXIT_FAILURE.
 * print_usage("Fatal error", 1); // Prints error message, then exits with EXIT_FAILURE.
 * print_usage("Custom exit", 5); // Prints error message, then exits with code 5.
 * @endcode
 */
void print_usage(const std::string &message, int exit_code)
{
    if (!message.empty())
    {
        std::cout << message << std::endl;
    }

    std::cerr << "\nUsage:\n"
              << "  (sudo) wsprrypi [options] callsign gridsquare transmit_power frequency <f2> <f3> ...\n"
              << "    OR\n"
              << "  (sudo) wsprrypi --test-tone {frequency}\n\n"
              << "Options:\n"
              << "  -h, --help\n"
              << "    Display this help message.\n"
              << "  -v, --version\n"
              << "    Show the WsprryPi version.\n"
              << "  -i, --ini-file <file>\n"
              << "    Load parameters from an INI file. Provide the path and filename.\n\n"
              << "See the documentation for a complete list of available options.\n\n";

    // Handle exit behavior
    switch (exit_code)
    {
    case 0:
        std::exit(EXIT_SUCCESS);
        break;
    case 1:
        std::exit(EXIT_FAILURE);
        break;
    case 3:
        return; // Simply return without exiting
    default:
        std::exit(exit_code);
        break;
    }
}

/**
 * @brief Displays usage information and exits or returns based on the exit code.
 *
 * This overload allows calling `print_usage()` with just an exit code.
 * It redirects to the main `print_usage()` function with an empty message.
 *
 * @note This function follows the same exit behavior as the primary function:
 *        - `0` → Exits with `EXIT_SUCCESS`.
 *        - `1` → Exits with `EXIT_FAILURE`.
 *        - `3` → Returns from the function without exiting.
 *        - Any other value → Calls `std::exit(exit_code)`.
 *
 * @param exit_code The exit code to use for termination or return behavior.
 *
 * @example
 * @code
 * print_usage(1); // Outputs usage and exits with EXIT_FAILURE.
 * print_usage(3); // Outputs usage and returns.
 * print_usage(0); // Outputs usage and exits with EXIT_SUCCESS.
 * @endcode
 */
inline void print_usage(int exit_code)
{
    print_usage("", exit_code);
}

/**
 * @brief Displays the current configuration values from the INI file.
 *
 * If an INI file is loaded, this function logs the current configuration
 * settings such as transmit settings, power levels, and additional options.
 * The output format is structured for readability.
 *
 * @param reload If true, indicates that the configuration has been reloaded.
 */
void show_config_values(bool reload)
{
    // Attempt to load INI file if used and reload is called
    if (reload && config.use_ini)
    {
        if (ini.load()) // Load INI and only proceed if successful
        {
            load_from_ini();
        }
    }

    // Print overlayed configuration details
    //
    // [Control]
    llog.logS(DEBUG, "Transmit Enabled:", config.transmit ? "true" : "false");
    // [Common]
    llog.logS(DEBUG, "Call Sign:", config.callsign);
    llog.logS(DEBUG, "Grid Square:", config.grid_square);
    llog.logS(DEBUG, "Transmit Power:", config.power_dbm);
    llog.logS(DEBUG, "Frequencies:", config.frequencies);
    llog.logS(DEBUG, "Transmit Pin:", config.tx_pin);
    // [Extended]
    llog.logS(DEBUG, "PPM Offset:", config.ppm);
    llog.logS(DEBUG, "Check NTP Each Run:", config.use_ntp ? "true" : "false");
    llog.logS(DEBUG, "Use Frequency Randomization:", config.use_offset ? "true" : "false");
    llog.logS(DEBUG, "Power Level:", config.power_level);
    llog.logS(DEBUG, "Use LED:", config.use_led ? "true" : "false");
    llog.logS(DEBUG, "LED on GPIO", config.led_pin);
    // [Server]
    llog.logS(DEBUG, "Server runs on port:", config.server_port);
    llog.logS(DEBUG, "Use shutdown buton:", config.use_shutdown ? "true" : "false");
    llog.logS(DEBUG, "Shutdown button GPIO", config.shutdown_pin);
}

/**
 * @brief Validates and loads configuration data from the INI class.
 *
 * This function extracts configuration values from the INI class, ensuring that
 * required parameters such as callsign, grid square, transmit power, and
 * frequency list are properly set. If any critical parameter is missing or invalid,
 * the function logs the error and exits the program.
 *
 * @return true if the configuration is valid, false otherwise.
 */
bool validate_config_data()
{
    // Inline/lambda: Safely reads a frequency list from the config class
    std::istringstream frequency_list(
        [&]() -> std::string
        {
            try
            {
                return config.frequencies;
            }
            catch (const std::exception &e)
            {
                return ""; // Default to empty if an error occurs
            }
        }());

    // Parse frequency list to valid frequency, skips those that do not validate
    std::string token;
    while (frequency_list >> token)
    {
        try
        {
            // Parse frequency(ies) to double with validation
            double parsed_freq = lookup.parse_string_to_frequency(token, true);
            config.center_freq_set.push_back(parsed_freq);
        }
        catch (const std::invalid_argument &e)
        {
            llog.logE(WARN, "Invalid frequency ignored:", token);
        }
    }

    // Extract PPM value from config class, default to 0.0
    if (config.ppm == 0.0)
    {
        llog.logS(DEBUG, "Invalid PPM value, defaulting to use NTP.");
        config.use_ntp = true;
    }

    // Enable LED only if set and the pin is valid
    if (config.use_led && (config.led_pin >= 0 && config.led_pin <= 27))
    {
        enable_led_pin(led_pin_number);
    }
    else
    {
        llog.logS(DEBUG, "Invalid or disabled LED settings, turning off LED.");
        disable_led_pin();
    }

    // Enable shutdown button only if it's desired and the pin is valid
    if (config.use_shutdown && (config.shutdown_pin >= 0 && config.shutdown_pin <= 27))
    {
        enable_shutdown_pin(shutdown_pin_number);
    }
    else
    {
        llog.logS(DEBUG, "Invalid or disabled shutdown settings, disabling functionality.");
        disable_shutdown_pin();
    }

    // Handle test tone mode (TONE mode does not require callsign, grid, etc.)
    if (config.mode == ModeType::TONE)
    {
        if (config.test_tone <= 0.0)
        {
            llog.logE(FATAL, "Test tone frequency must be positive.");
            return false;
        }

        // Log test tone frequency
        llog.logS(INFO, "A test tone will be generated at",
                  lookup.freq_display_string(config.test_tone), ".");

        if (config.use_ntp)
        {
            llog.logS(INFO, "NTP will be used to calibrate the tone frequency.");
        }
        else if (config.ppm != 0.0)
        {
            llog.logS(INFO, "PPM value to be used for tone generation:",
                      std::fixed, std::setprecision(2), config.ppm);
        }
    }
    else if (config.mode == ModeType::WSPR)
    {
        // Extract and validate required parameters
        bool missing_call_sign = [&]() -> bool
        {
            try
            {
                return config.callsign.empty();
            }
            catch (const std::exception &)
            {
                return true; // Assume missing if an error occurs
            }
        }();

        bool missing_grid_square = [&]() -> bool
        {
            try
            {
                return config.grid_square.empty();
            }
            catch (const std::exception &)
            {
                return true; // Assume missing if an error occurs
            }
        }();

        bool invalid_tx_power = [&]() -> bool
        {
            try
            {
                return config.power_dbm <= 0;
            }
            catch (const std::exception &)
            {
                return true; // Assume invalid if an error occurs
            }
        }();

        bool no_frequencies = config.center_freq_set.empty();

        // If any required parameter is missing, log error and exit
        if (missing_call_sign || missing_grid_square || invalid_tx_power || no_frequencies)
        {
            llog.logE(FATAL, "Missing required parameters.");

            if (missing_call_sign)
            {
                llog.logE(ERROR, " - Missing callsign.");
            }
            if (missing_grid_square)
            {
                llog.logE(ERROR, " - Missing grid square.");
            }
            if (invalid_tx_power)
            {
                llog.logE(ERROR, " - TX power must be greater than 0 dBm.");
            }
            if (no_frequencies)
            {
                llog.logE(ERROR, " - At least one frequency must be specified.");
            }

            llog.logE(ERROR, "Try: wsprrypi --help");
            std::cerr << std::endl;
            std::exit(EXIT_FAILURE);
        }
        else
        {
            // Initialize global WSPR message
            message = new WsprMessage(
                config.callsign,
                config.grid_square,
                config.power_dbm);

            // Validate message
            if (message)
            {
                llog.logS(DEBUG, "WSPR message initialized.");
                // Build stream for WSPR symbols
                std::ostringstream wspr_stream;
                wspr_stream << "Generated WSPR symbols:\n";

                for (int i = 0; i < WsprMessage::size; ++i)
                {
                    wspr_stream << static_cast<int>(message->symbols[i]);
                    if (i < WsprMessage::size - 1)
                    {
                        wspr_stream << ","; // Append a comma except for the last element
                    }
                }

                // Send the formatted string to logger
                llog.logS(DEBUG, wspr_stream.str());
            }
            else
            {
                return false;
            }
        }

        // Log WSPR packet details
        llog.logS(INFO, "WSPR packet payload:");
        llog.logS(INFO, "- Callsign:", config.callsign);
        llog.logS(INFO, "- Locator:", config.grid_square);
        llog.logS(INFO, "- Power:", config.power_dbm, " dBm");
        llog.logS(INFO, "Requested TX frequencies:");

        // Concatenate frequency messages for logging
        for (const auto &freq : config.center_freq_set)
        {
            if (freq == 0.0)
            {
                llog.logS(INFO, "- Skip");
            }
            else
            {
                llog.logS(INFO, "- ", lookup.freq_display_string(freq));
            }
        }

        // Handle calibration and frequency adjustments
        if (config.use_ntp)
        {
            llog.logS(INFO, "Using NTP to calibrate transmission frequency.");
        }
        else if (config.ppm != 0.0)
        {
            llog.logS(INFO, "PPM value for all transmissions:",
                      std::fixed, std::setprecision(2), config.ppm);
        }

<<<<<<< HEAD
        // Set termination count (defaults to 1 if unset) if not in loop_tx and use_ini mode
        if (!config.transmit)
=======
        // Set termination count (defaults to 1 if unset) if not in loop mode
        if (loop_tx)
        {
            llog.logS(INFO, "Transmissions will continue until it receives a singnal to stop.");
        }
        else
>>>>>>> 6d8b16ec
        {
            if (config.loop_tx)
            {
                llog.logS(INFO, "Transmissions will continue until it receives a singnal to stop.");
            }
            else
            {
                llog.logS(INFO, "TX will stop after:", config.tx_iterations, "iteration(s) of the frequency list.");
            }
        }

        // Handle frequency offset
        if (config.use_offset)
        {
            llog.logS(INFO, "- A random offset will be added to all transmissions.");
        }
    }
    else
    {
        llog.logE(FATAL, "Mode must be either WSPR or TONE.");
        std::exit(EXIT_FAILURE);
    }

    return true;
}

bool load_from_ini()
{
    // Attempt to load INI file if used
    bool loaded = config.use_ini && ini.load();

    if (!loaded)
    {
        return false;
    }

    // Control
    try
    {
        config.transmit = ini.get_bool_value("Control", "Transmit");
    }
    catch (...)
    {
    }
    // Common
    try
    {
        config.callsign = ini.get_string_value("Common", "Call Sign");
    }
    catch (...)
    {
    }
    try
    {
        config.grid_square = ini.get_string_value("Common", "Grid Square");
    }
    catch (...)
    {
    }
    try
    {
        config.power_dbm = ini.get_int_value("Common", "TX Power");
    }
    catch (...)
    {
    }
    try
    {
        config.frequencies = ini.get_string_value("Common", "Frequency");
    }
    catch (...)
    {
    }
    try
    {
        config.tx_pin = ini.get_int_value("Common", "Transmit Pin");
    }
    catch (...)
    {
    }
    // Extended
    try
    {
        config.ppm = ini.get_double_value("Extended", "PPM");
    }
    catch (...)
    {
    }
    try
    {
        config.use_ntp = ini.get_bool_value("Extended", "Use NTP");
    }
    catch (...)
    {
    }
    try
    {
        config.use_offset = ini.get_bool_value("Extended", "Offset");
    }
    catch (...)
    {
    }
    try
    {
        config.power_level = ini.get_int_value("Extended", "Power Level");
    }
    catch (...)
    {
    }
    try
    {
        config.use_led = ini.get_bool_value("Extended", "Use LED");
    }
    catch (...)
    {
    }
    try
    {
        config.led_pin = ini.get_int_value("Extended", "LED Pin");
    }
    catch (...)
    {
    }
    // Server
    try
    {
        config.server_port = ini.get_int_value("Server", "Port");
    }
    catch (...)
    {
    }
    try
    {
        config.use_shutdown = ini.get_bool_value("Server", "Use Shutdown");
    }
    catch (...)
    {
    }
    try
    {
        config.shutdown_pin = ini.get_int_value("Server", "Shutdown Button");
    }
    catch (...)
    {
    }

    return true;
}

/**
 * @brief Parses command-line arguments and configures the program settings.
 *
 * This function processes command-line options using `getopt_long()`, applying
 * values to the program configuration. It first checks for an INI file (`-i`)
 * before processing other options to ensure that command-line arguments can
 * override INI file settings.
 *
 * It validates required parameters and logs any errors, ensuring proper
 * configuration before execution.
 *
 * @param argc The number of command-line arguments.
 * @param argv The array of command-line argument strings.
 * @return true if parsing is successful, false if an error occurs.
 */
bool parse_command_line(int argc, char *argv[])
{
    std::vector<char *> args(argv, argv + argc); // Copy arguments for modification

    // First pass: Look for "-i <file>" before processing other options
    for (auto it = args.begin() + 1; it != args.end(); ++it)
    {
        if ((std::string(*it) == "-i" || std::string(*it) == "--ini-file") && (it + 1) != args.end())
        {
            inifile = *(it + 1);
<<<<<<< HEAD
            config.use_ini = true;
            config.loop_tx = true;
            ini.set_filename(inifile);
            if (!load_from_ini())
            {
                llog.logE(FATAL, "Unhandled error loading INI.");
                std::exit(EXIT_FAILURE);
            }
=======
            useini = true;
            loop_tx = true;
            ini.set_filename(inifile);
            iniMonitor.filemon(inifile, callback_ini_changed);
>>>>>>> 6d8b16ec

            // Remove "-i <file>" from args
            args.erase(it, it + 2);
            break; // Exit loop after removing argument
        }
    }
    // Update argc and argv pointers for getopt_long()
    argc = args.size();
    argv = args.data();

    // Update argc and argv pointers for getopt_long()
    argc = args.size();
    argv = args.data();

    static struct option long_options[] = {
        {"help", no_argument, nullptr, 'h'},
        {"version", no_argument, nullptr, 'v'},
<<<<<<< HEAD
        {"use-ntp", no_argument, nullptr, 'n'},       // Via: [Extended] Use NTP = True
        {"repeat", no_argument, nullptr, 'r'},        // Global: config.loop_tx
        {"offset", no_argument, nullptr, 'o'},        // Via: [Extended] Offset = True
        {"date-time-log", no_argument, nullptr, 'D'}, // Global: config.date_time_log
        // Required arguments
        {"ppm", required_argument, nullptr, 'p'},             // Via: [Extended] PPM = 0.0
        {"terminate", required_argument, nullptr, 'x'},       // Global: config.tx_iterations
        {"test-tone", required_argument, nullptr, 't'},       // Global: config.test_tone
        {"transmit-pin", required_argument, nullptr, 'a'},    // Via: [Common] Transmit Pin = 4
        {"led_pin", required_argument, nullptr, 'l'},         // Via: [Extended] LED Pin = 18
        {"shutdown_button", required_argument, nullptr, 's'}, // Via: [Server] Shutdown Button = 19
        {"power_level", required_argument, nullptr, 'd'},     // Via: [Extended] Power Level = 7
        {"port", required_argument, nullptr, 'e'},            // Via: [Server] Port = 31415
=======
        {"use-ntp", no_argument, nullptr, 'n'},
        {"repeat", no_argument, nullptr, 'r'},
        {"offset", no_argument, nullptr, 'o'},
        {"led", no_argument, nullptr, 'l'},
        {"date-time-log", no_argument, nullptr, 'D'},
        {"ppm", required_argument, nullptr, 'p'},
        {"terminate", required_argument, nullptr, 'x'},
        {"test-tone", required_argument, nullptr, 't'},
        {"led_pin", required_argument, nullptr, 'b'},
        {"power_level", required_argument, nullptr, 'd'},
        {"port", required_argument, nullptr, 'e'},
>>>>>>> 6d8b16ec
        {nullptr, 0, nullptr, 0}};

    while (true)
    {
        int option_index = 0;
        int c = getopt_long(argc, argv, "h?vnrDp:x:t:a:l:s:d:e:", long_options, &option_index);

        if (c == -1)
            break;

        switch (c)
        {
<<<<<<< HEAD
        // No arguments
        case 'h': // Help/Usage
        case '?':
        {
            print_usage(EXIT_SUCCESS);
        }
        case 'v': // Version
        {
            std::cout << version_string() << std::endl;
            std::exit(EXIT_SUCCESS);
        }
        case 'n': // Use NTP
        {
            config.use_ntp = true;
            break;
        }
        case 'r': // Repeat
        {
            config.loop_tx = true;
            break;
        }
        case 'o': // Use Offset
        {
            config.use_offset = true;
            break;
        }
        case 'D': // Add date/time stamps to logging
        {
            config.date_time_log = true;
            llog.enableTimestamps(config.date_time_log);
            break;
        }
        // Required arguments
        case 'p': // Apply PPM
        {
=======
        case 'h':
        case '?':
            print_usage();
            std::exit(EXIT_SUCCESS);
        case 'v':
            std::cout << version_string() << std::endl;
            std::exit(EXIT_SUCCESS);
        case 'n':
            ini.set_bool_value("Extended", "Use NTP", true);
            break;
        case 'r':
            loop_tx = true;
            break;
        case 'o':
            ini.set_bool_value("Extended", "Offset", true);
            break;
        case 'l':
            ini.set_bool_value("Extended", "Use LED", true);
            break;
        case 'D':
            date_time_log = true;
            llog.enableTimestamps(date_time_log);
            break;
        case 'p':
>>>>>>> 6d8b16ec
            try
            {
                double ppm = std::stod(optarg);
                double clamped_ppm = std::clamp(ppm, -200.0, 200.0);

                if (ppm != clamped_ppm)
                {
                    llog.logE(ERROR, "PPM value is outside bounds (-200 to 200), applying clamped value:", clamped_ppm);
                }

                // Apply the clamped value
                config.ppm = clamped_ppm;
                config.use_ntp = false;
            }
            catch (const std::exception &)
            {
                config.use_ntp = true;
                llog.logE(ERROR, "Error parsing PPM value, defaulting to NTP:", optarg);
            }
            break;
<<<<<<< HEAD
        }
        case 'x': // Terminate after x iterations
        {
            if (!config.use_ini)
            {
                try
                {
                    config.tx_iterations = std::stoi(optarg);
                }
                catch (const std::invalid_argument &)
                {
                    llog.logE(ERROR, "Invalid number format for transmit iterations:", optarg, "- Using default (1).");
                }
                catch (const std::out_of_range &)
                {
                    llog.logE(ERROR, "Number out of range for transmit iterations:", optarg, "- Using default (1).");
                }
                // Set config.tx_iterations to at least 1
                config.tx_iterations = (config.tx_iterations == 0) ? 1 : config.tx_iterations; // Equal to at least 1
                config.loop_tx = false;
            }
            break;
        }
        case 't': // Use test-tone
        {
            if (!config.use_ini)
            {
                try
                {
                    config.test_tone = lookup.parse_string_to_frequency(optarg, false);
                    config.mode = ModeType::TONE;

                    if (config.test_tone <= 0.0)
                    {
                        print_usage("Invalid test tone frequency (<=0).", EXIT_FAILURE);
                    }
                }
                catch (const std::invalid_argument &e)
                {
                    std::string error_message = "Invalid test tone frequency input: " +
                                                std::string(optarg) +
                                                " Exception: " + e.what();
                    print_usage(error_message, EXIT_FAILURE);
                }
            }
            else
            {
                print_usage("Test tone is invalid when using INI file.", EXIT_FAILURE);
            }
            break;
        }
        case 'a': // Specify transmit pin
        {
=======
        case 'x':
>>>>>>> 6d8b16ec
            try
            {
                int transmit_pin = std::stoi(optarg);
                if (transmit_pin < 0 || transmit_pin > 27)
                    print_usage("Invalid transmit pin.", EXIT_FAILURE);
                else
                    config.tx_pin = transmit_pin;
            }
            catch (const std::exception &)
            {
                print_usage("Invalid transmit pin.", EXIT_FAILURE);
            }
            break;
<<<<<<< HEAD
        }
        case 'l': // LED Pin
        {
            try
            {
                int led_pin = std::stoi(optarg);
                if (led_pin < 0 || led_pin > 27)
                {
                    print_usage("Invalid LED pin.", EXIT_FAILURE);
                }

                else
=======
        case 't':
            try
            {
                test_tone = lookup.parse_string_to_frequency(optarg, false);
                mode = ModeType::TONE;
                if (test_tone <= 0.0)
>>>>>>> 6d8b16ec
                {
                    config.led_pin = led_pin;
                    config.use_led = true;
                }
            }
            catch (const std::exception &)
            {
                print_usage("Invalid LED pin.", EXIT_FAILURE);
            }
            break;
<<<<<<< HEAD
        }
        case 's': // Shutdown button/pin
        {
=======
        case 'b':
>>>>>>> 6d8b16ec
            try
            {
                int shutdown_pin = std::stoi(optarg);
                if (shutdown_pin < 0 || shutdown_pin > 27)
                {
                    print_usage("Invalid shutdown pin.", EXIT_FAILURE);
                }

                else
                {
                    config.shutdown_pin = shutdown_pin;
                    config.use_shutdown = true;
                }
            }
            catch (const std::exception &)
            {
                print_usage("Invalid shutdown pin.", EXIT_FAILURE);
            }
            break;
<<<<<<< HEAD
        }
        case 'd': // Power Level 0-7
        {
=======
        case 'd':
>>>>>>> 6d8b16ec
            try
            {
                int power = std::stoi(optarg);
                if (power < 0 or power > 7)
                {
                    config.power_level = 7;
                }
                else
                {
                    config.power_level = power;
                }
            }
            catch (const std::exception &)
            {
                llog.logE(WARN, "Invalid power level, defaulting to 7.");
                config.power_level = 7;
            }
            break;
<<<<<<< HEAD
        }
        case 'e': // Set port number
        {
=======
        case 'e':
>>>>>>> 6d8b16ec
            try
            {
                int port = std::stoi(optarg);
                if (port < 49152 || port > 65535)
                {
                    llog.logS(WARN, "Invalid port number. Using default: 31415.");
                    config.server_port = 31415;
                }
                else
                {
                    config.server_port = port;
                }
            }
            catch (const std::exception &)
            {
                llog.logE(WARN, "Invalid server port, defaulting to 31415.");
                config.server_port = 31415;
            }
            break;
<<<<<<< HEAD
        }
=======
>>>>>>> 6d8b16ec
        default:
        {
            llog.logE(ERROR, "Unknown argument: '", static_cast<char>(c), "'");
            break;
        }
        }
    }

<<<<<<< HEAD
    if (config.mode == ModeType::WSPR)
    {
        if (!config.use_ini)
        {
            // Handle positional arguments after parsing options
            std::vector<std::string> positional_args;
            for (int i = optind; i < argc; ++i)
            {
                positional_args.push_back(argv[i]);
            }

            // Extract required positional arguments
            if (positional_args.size() < 4)
            {
                print_usage("Missing required positional arguments: callsign, gridsquare, power, and frequency.", EXIT_FAILURE);
            }

            // Validate callsign with REGEX
            if (is_valid_callsign(positional_args[0]))
            {
                config.callsign = positional_args[0];
            }
            else
            {
                print_usage("Invalid call sign '" + positional_args[0] + "' for type 1 WSPR message.", EXIT_FAILURE);
            }

            // Validate and truncate gridsquare
            std::string gridsquare = positional_args[1];
            if (validate_and_truncate_locator(gridsquare))
            {
                if (gridsquare != positional_args[1])
                {
                    llog.logS(DEBUG, "Grid square truncated to:", gridsquare);
                }
                config.grid_square = gridsquare;
            }
            else
            {
                print_usage("Invalid maidenhead locator: " + gridsquare, EXIT_FAILURE);
            }

            // Validate power to standard values
            try
            {
                int power = std::stoi(positional_args[2]);
                int rounded_power = round_to_nearest_wspr_power(power);
                if (power != rounded_power)
                {
                    llog.logS(DEBUG, "Power rounded to standard value:", rounded_power);
                }
                config.power_dbm = rounded_power;
            }
            catch (...)
            {
                print_usage("Invalid power value. Must be an integer.", EXIT_FAILURE);
            }

            // Put frequencies in string, validate later
            // Convert frequencies (positional_args[3] and beyond) into a space-separated string
            try
            {
                config.frequencies = join_frequencies(positional_args, 3);
            }
            catch (const std::exception &e)
            {
                print_usage(std::string("Failed to capture frequencies: ") + e.what(), EXIT_FAILURE);
            }
        }
    }

    return true;
}

bool load_config(int argc, char *argv[])
{
    // First check to see we have SOME arguments
    bool retval = false;
    if (argc == 1) // No arguments or options provided
    {
        print_usage("No arguments provided.", EXIT_FAILURE);
    }

    // Parse command-line arguments and exit if invalid.
    try
    {
        retval = parse_command_line(argc, argv);
        try
        {
            // Validate configuration and ensure all required settings are present.
            if (!validate_config_data())
            {
                print_usage("Configuration validation failed.", EXIT_FAILURE);
            }
        }
        catch (const std::exception &e)
        {
            std::string error_message = "Exception caught validating configuration: " + std::string(e.what());
            print_usage(error_message, EXIT_FAILURE);
=======
    return true;
}

bool load_config(int argc, char *argv[])
{
    // Parse command-line arguments and exit if invalid.
    try
    {
        parse_command_line(argc, argv);
        try
        {
            // Validate configuration and ensure all required settings are present.
            if (!validate_config_data())
            {
                llog.logE(ERROR, "Configuration validation failed.");
                return false;
            }
            // Display version, Raspberry Pi model, and process ID for context.
            llog.logS(INFO, version_string());
            llog.logS(INFO, "Running on:", getRaspberryPiModel(), ".");
            llog.logS(INFO, "Process PID:", getpid());
        }
        catch (const std::exception &e)
        {
            llog.logE(ERROR, "Exception caught validating configuration:", e.what());
            print_usage();
            return false;
>>>>>>> 6d8b16ec
        }
    }
    catch (const std::exception &e)
    {
<<<<<<< HEAD
        std::string error_message = "Exception caught processsing arguments: " + std::string(e.what());
        print_usage(error_message, EXIT_FAILURE);
    }
    return retval;
=======
        llog.logE(ERROR, "Exception caught processing arguments:", e.what());
        print_usage();
        return false;
    }
    return true;
>>>>>>> 6d8b16ec
}<|MERGE_RESOLUTION|>--- conflicted
+++ resolved
@@ -155,12 +155,9 @@
  */
 std::atomic<bool> ini_reload_pending(false);
 
-<<<<<<< HEAD
 // List of allowed WSPR power levels
 const std::vector<int> wspr_power_levels = {0, 3, 7, 10, 13, 17, 20, 23, 27, 30, 33, 37, 40, 43, 47, 50, 53, 57, 60};
 
-=======
->>>>>>> 6d8b16ec
 /**
  * @brief Callback for INI file change detection
  *
@@ -169,7 +166,6 @@
  *
  * - It sets a deferred reload flag (`ini_reload_pending`) to apply the
  *   changes after the transmission completes.
-<<<<<<< HEAD
  */
 void callback_ini_changed()
 {
@@ -265,41 +261,6 @@
     {
         locator = locator.substr(0, 4); // Truncate to first 4 characters
         return true;
-=======
- */
-void callback_ini_changed()
-{
-    // Log detection of change
-    ini_reload_pending.store(true);
-
-    if (in_transmission.load())
-    {
-        llog.logS(INFO, "INI file changed, reload after transmission.");
-    }
-    else
-    {
-        llog.logS(INFO, "INI file changed.");
-        apply_deferred_changes();
-    }
-}
-
-/**
- * @brief Monitors the INI configuration file for changes.
- *
- * This is called to check if the monitored INI file has been modified.
- * When a change is detected it reloads the configuration by calling
- * `validate_config_data()`.
- */
-void apply_deferred_changes()
-{
-    // Apply deferred reload if transmission has ended
-    if (ini_reload_pending.load() && !in_transmission.load())
-    {
-        // Clear the pending flag and reload configuration
-        ini_reload_pending.store(false);
-        llog.logS(INFO, "Applying deferred INI changes.");
-        validate_config_data();
->>>>>>> 6d8b16ec
     }
 
     return false; // Invalid locator
@@ -693,17 +654,8 @@
                       std::fixed, std::setprecision(2), config.ppm);
         }
 
-<<<<<<< HEAD
         // Set termination count (defaults to 1 if unset) if not in loop_tx and use_ini mode
         if (!config.transmit)
-=======
-        // Set termination count (defaults to 1 if unset) if not in loop mode
-        if (loop_tx)
-        {
-            llog.logS(INFO, "Transmissions will continue until it receives a singnal to stop.");
-        }
-        else
->>>>>>> 6d8b16ec
         {
             if (config.loop_tx)
             {
@@ -878,7 +830,6 @@
         if ((std::string(*it) == "-i" || std::string(*it) == "--ini-file") && (it + 1) != args.end())
         {
             inifile = *(it + 1);
-<<<<<<< HEAD
             config.use_ini = true;
             config.loop_tx = true;
             ini.set_filename(inifile);
@@ -887,12 +838,6 @@
                 llog.logE(FATAL, "Unhandled error loading INI.");
                 std::exit(EXIT_FAILURE);
             }
-=======
-            useini = true;
-            loop_tx = true;
-            ini.set_filename(inifile);
-            iniMonitor.filemon(inifile, callback_ini_changed);
->>>>>>> 6d8b16ec
 
             // Remove "-i <file>" from args
             args.erase(it, it + 2);
@@ -910,7 +855,6 @@
     static struct option long_options[] = {
         {"help", no_argument, nullptr, 'h'},
         {"version", no_argument, nullptr, 'v'},
-<<<<<<< HEAD
         {"use-ntp", no_argument, nullptr, 'n'},       // Via: [Extended] Use NTP = True
         {"repeat", no_argument, nullptr, 'r'},        // Global: config.loop_tx
         {"offset", no_argument, nullptr, 'o'},        // Via: [Extended] Offset = True
@@ -924,19 +868,6 @@
         {"shutdown_button", required_argument, nullptr, 's'}, // Via: [Server] Shutdown Button = 19
         {"power_level", required_argument, nullptr, 'd'},     // Via: [Extended] Power Level = 7
         {"port", required_argument, nullptr, 'e'},            // Via: [Server] Port = 31415
-=======
-        {"use-ntp", no_argument, nullptr, 'n'},
-        {"repeat", no_argument, nullptr, 'r'},
-        {"offset", no_argument, nullptr, 'o'},
-        {"led", no_argument, nullptr, 'l'},
-        {"date-time-log", no_argument, nullptr, 'D'},
-        {"ppm", required_argument, nullptr, 'p'},
-        {"terminate", required_argument, nullptr, 'x'},
-        {"test-tone", required_argument, nullptr, 't'},
-        {"led_pin", required_argument, nullptr, 'b'},
-        {"power_level", required_argument, nullptr, 'd'},
-        {"port", required_argument, nullptr, 'e'},
->>>>>>> 6d8b16ec
         {nullptr, 0, nullptr, 0}};
 
     while (true)
@@ -949,7 +880,6 @@
 
         switch (c)
         {
-<<<<<<< HEAD
         // No arguments
         case 'h': // Help/Usage
         case '?':
@@ -985,32 +915,6 @@
         // Required arguments
         case 'p': // Apply PPM
         {
-=======
-        case 'h':
-        case '?':
-            print_usage();
-            std::exit(EXIT_SUCCESS);
-        case 'v':
-            std::cout << version_string() << std::endl;
-            std::exit(EXIT_SUCCESS);
-        case 'n':
-            ini.set_bool_value("Extended", "Use NTP", true);
-            break;
-        case 'r':
-            loop_tx = true;
-            break;
-        case 'o':
-            ini.set_bool_value("Extended", "Offset", true);
-            break;
-        case 'l':
-            ini.set_bool_value("Extended", "Use LED", true);
-            break;
-        case 'D':
-            date_time_log = true;
-            llog.enableTimestamps(date_time_log);
-            break;
-        case 'p':
->>>>>>> 6d8b16ec
             try
             {
                 double ppm = std::stod(optarg);
@@ -1031,7 +935,6 @@
                 llog.logE(ERROR, "Error parsing PPM value, defaulting to NTP:", optarg);
             }
             break;
-<<<<<<< HEAD
         }
         case 'x': // Terminate after x iterations
         {
@@ -1085,9 +988,6 @@
         }
         case 'a': // Specify transmit pin
         {
-=======
-        case 'x':
->>>>>>> 6d8b16ec
             try
             {
                 int transmit_pin = std::stoi(optarg);
@@ -1101,7 +1001,6 @@
                 print_usage("Invalid transmit pin.", EXIT_FAILURE);
             }
             break;
-<<<<<<< HEAD
         }
         case 'l': // LED Pin
         {
@@ -1114,14 +1013,6 @@
                 }
 
                 else
-=======
-        case 't':
-            try
-            {
-                test_tone = lookup.parse_string_to_frequency(optarg, false);
-                mode = ModeType::TONE;
-                if (test_tone <= 0.0)
->>>>>>> 6d8b16ec
                 {
                     config.led_pin = led_pin;
                     config.use_led = true;
@@ -1132,13 +1023,9 @@
                 print_usage("Invalid LED pin.", EXIT_FAILURE);
             }
             break;
-<<<<<<< HEAD
         }
         case 's': // Shutdown button/pin
         {
-=======
-        case 'b':
->>>>>>> 6d8b16ec
             try
             {
                 int shutdown_pin = std::stoi(optarg);
@@ -1158,13 +1045,9 @@
                 print_usage("Invalid shutdown pin.", EXIT_FAILURE);
             }
             break;
-<<<<<<< HEAD
         }
         case 'd': // Power Level 0-7
         {
-=======
-        case 'd':
->>>>>>> 6d8b16ec
             try
             {
                 int power = std::stoi(optarg);
@@ -1183,13 +1066,9 @@
                 config.power_level = 7;
             }
             break;
-<<<<<<< HEAD
         }
         case 'e': // Set port number
         {
-=======
-        case 'e':
->>>>>>> 6d8b16ec
             try
             {
                 int port = std::stoi(optarg);
@@ -1209,10 +1088,7 @@
                 config.server_port = 31415;
             }
             break;
-<<<<<<< HEAD
-        }
-=======
->>>>>>> 6d8b16ec
+        }
         default:
         {
             llog.logE(ERROR, "Unknown argument: '", static_cast<char>(c), "'");
@@ -1221,7 +1097,6 @@
         }
     }
 
-<<<<<<< HEAD
     if (config.mode == ModeType::WSPR)
     {
         if (!config.use_ini)
@@ -1321,49 +1196,12 @@
         {
             std::string error_message = "Exception caught validating configuration: " + std::string(e.what());
             print_usage(error_message, EXIT_FAILURE);
-=======
-    return true;
-}
-
-bool load_config(int argc, char *argv[])
-{
-    // Parse command-line arguments and exit if invalid.
-    try
-    {
-        parse_command_line(argc, argv);
-        try
-        {
-            // Validate configuration and ensure all required settings are present.
-            if (!validate_config_data())
-            {
-                llog.logE(ERROR, "Configuration validation failed.");
-                return false;
-            }
-            // Display version, Raspberry Pi model, and process ID for context.
-            llog.logS(INFO, version_string());
-            llog.logS(INFO, "Running on:", getRaspberryPiModel(), ".");
-            llog.logS(INFO, "Process PID:", getpid());
-        }
-        catch (const std::exception &e)
-        {
-            llog.logE(ERROR, "Exception caught validating configuration:", e.what());
-            print_usage();
-            return false;
->>>>>>> 6d8b16ec
         }
     }
     catch (const std::exception &e)
     {
-<<<<<<< HEAD
         std::string error_message = "Exception caught processsing arguments: " + std::string(e.what());
         print_usage(error_message, EXIT_FAILURE);
     }
     return retval;
-=======
-        llog.logE(ERROR, "Exception caught processing arguments:", e.what());
-        print_usage();
-        return false;
-    }
-    return true;
->>>>>>> 6d8b16ec
 }